--- conflicted
+++ resolved
@@ -125,19 +125,13 @@
     pip install git+https://github.com/JonathonLuiten/TrackEval.git
     ```
 
-<<<<<<< HEAD
-    Detailed information of this disadaptation can be found at the following link:
-    "https://github.com/votchallenge/toolkit/issues/42#issuecomment-1033267539"
-
-8. Install extra dependencies for TAO evaluation
+9. Install extra dependencies for TAO evaluation.
 
     ```shell
     pip install git+https://github.com/TAO-Dataset/tao.git
     pip install git+https://github.com/lvis-dataset/lvis-api.git
     ```
 
-=======
->>>>>>> 52c86844
 Note:
 
 a. Following the above instructions, MMTracking is installed on `dev` mode
@@ -168,12 +162,9 @@
 cd mmtracking
 pip install -r requirements/build.txt
 pip install -v -e .
-<<<<<<< HEAD
-pip install git+https://github.com/votchallenge/toolkit.git
+pip install git+https://github.com/JonathonLuiten/TrackEval.git
 pip install git+https://github.com/TAO-Dataset/tao.git
-=======
-pip install git+https://github.com/JonathonLuiten/TrackEval.git
->>>>>>> 52c86844
+pip install git+https://github.com/lvis-dataset/lvis-api.git
 ```
 
 ### Developing with multiple MMTracking versions
