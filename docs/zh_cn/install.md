## 依赖

- Linux or macOS
- Python 3.6+
- PyTorch 1.3+
- CUDA 9.2+ (如果您从源代码构建 PyTorch, 那么 CUDA9.0也是兼容的)
- GCC 5+
- [MMCV](https://mmcv.readthedocs.io/en/latest/#installation)
- [MMDetection](https://mmdetection.readthedocs.io/en/latest/#installation)

兼容的 MMTracking，MMCV 和 MMDetection 版本如下，请安装正确的版本以避免安装问题。

|  MMTracking version |       MMCV version       |      MMDetection version      |
|:-------------------:|:------------------------:|:-----------------------------:|
|        master       | mmcv-full>=1.3.17, <1.5.0 |       MMDetection>=2.19.1     |
|        0.10.0        | mmcv-full>=1.3.17, <1.5.0 |       MMDetection>=2.19.1     |
|        0.9.0        | mmcv-full>=1.3.17, <1.5.0 |       MMDetection>=2.19.1     |
|        0.8.0        | mmcv-full>=1.3.8, <1.4.0 |       MMDetection>=2.14.0     |
|        0.7.0        | mmcv-full>=1.3.8, <1.4.0 |       MMDetection>=2.14.0     |
|        0.6.0        | mmcv-full>=1.3.8, <1.4.0 |       MMDetection>=2.14.0     |

## 安装

### 详细说明

1. 创建一个 conda 虚拟环境并激活它：

    ```shell
    conda create -n open-mmlab python=3.7 -y
    conda activate open-mmlab
    ```

2. 按照 [PyTorch 官网](https://pytorch.org/)安装 PyTorch 和 torchvision，例如：

    ```shell
    conda install pytorch torchvision -c pytorch
    ```

    注意：请确保 CUDA 编译版本和运行版本匹配。可以在 [PyTorch 官网](https://pytorch.org/)查看预编译包所支持的 CUDA 版本。

    `例 1` 例如在 `/usr/local/cuda` 安装了 CUDA 10.1，并想安装 PyTorch 1.5，则需要安装支持 CUDA 10.1 的预构建 PyTorch：

    ```shell
    conda install pytorch==1.5 cudatoolkit=10.1 torchvision -c pytorch
    ```

    `例 2` 例如在 `/usr/local/cuda` 安装了 CUDA 9.2，并想安装 PyTorch 1.3.1，则需要安装支持 CUDA 9.2 的预构建 PyTorch：

    ```shell
    conda install pytorch=1.3.1 cudatoolkit=9.2 torchvision=0.4.2 -c pytorch
    ```

    如果不是安装预构建的包，而是从源码中构建 PyTorch，则可以使用更多的 CUDA 版本，例如 CUDA 9.0。

3. 为 VOT 数据集测试评估安装额外库（可选）

    如果您想要在 VOT Challenge 上进行评估，请在安装 mmcv 与 mmdetection 之前安装 vot-toolkit ，以避免可能出现的一些依赖间的 numpy 版本要求冲突。

    ```shell
    pip install git+https://github.com/votchallenge/toolkit.git

    ```

4. 安装 mmcv-full，我们推荐您安装以下预构建包：

    ```shell
    # pip install mmcv-full -f https://download.openmmlab.com/mmcv/dist/{cu_version}/{torch_version}/index.html
    pip install mmcv-full -f https://download.openmmlab.com/mmcv/dist/cu102/torch1.10.0/index.html
    ```

    PyTorch 在 1.x.0 和 1.x.1 之间通常是兼容的，故 mmcv-full 只提供 1.x.0 的编译包。如果你的 PyTorch 版本是 1.x.1，你可以放心地安装在 1.x.0 版本编译的 mmcv-full。

    ```shell
    # 我们可以忽略 PyTorch 的小版本号
    pip install mmcv-full -f https://download.openmmlab.com/mmcv/dist/cu102/torch1.10/index.html
    ```

    请参阅 [MMCV](https://github.com/open-mmlab/mmcv#install-with-pip) 了解不同版本的 MMCV 与不同版本的 PyTorch 和 CUDA 的兼容情况。同时，您可以使用以下命令从源码编译 MMCV：

    ```shell
    git clone https://github.com/open-mmlab/mmcv.git
    cd mmcv
    MMCV_WITH_OPS=1 pip install -e .  # package mmcv-full will be installed after this step
    cd ..
    ```

5. 安装 MMDetection：

    ```shell
    pip install mmdet
    ```

    如果您想修改代码，也可以从源码构建 MMDetection：

    ```shell
    git clone https://github.com/open-mmlab/mmdetection.git
    cd mmdetection
    pip install -r requirements/build.txt
    pip install -v -e .  # or "python setup.py develop"
    ```

6. 将 MMTracking 仓库克隆到本地：

    ```shell
    git clone https://github.com/open-mmlab/mmtracking.git
    cd mmtracking
    ```

7. 首先安装依赖，然后安装 MMTracking：

    ```shell
    pip install -r requirements/build.txt
    pip install -v -e .  # or "python setup.py develop"
    ```

8. 为 MOTChallenge 数据集测试评估安装额外库：

    ```shell
    pip install git+https://github.com/JonathonLuiten/TrackEval.git
    ```

<<<<<<< HEAD
    因为vot-toolkit没有适配最新版本的attributee (0.1.6)，
    该依赖的版本会被限制。

    ```shell
    pip install attributee==0.1.5
    ```

    有关此不适配的具体信息可以在以下链接找到:
    "https://github.com/votchallenge/toolkit/issues/42#issuecomment-1033267539"

8. 为 TAO 数据集测试评估安装额外库：

    ```shell
    pip install git+https://github.com/TAO-Dataset/tao.git
    pip install git+https://github.com/lvis-dataset/lvis-api.git
    ```

=======
>>>>>>> 52c86844
注意：

(1) 按照上述说明，MMTracking 将以 `dev` 模式安装，因此在本地对代码做的任何修改都会生效，无需重新安装；

(2) 如果希望使用 `opencv-python-headless` 而不是 `opencv-python`，可以在安装 MMCV 之前安装；

### 从零开始设置脚本

假设当前已经成功安装 CUDA 10.1，这里提供了一个完整的基于 conda 安装 MMTracking 的脚本：

```shell
conda create -n open-mmlab python=3.7 -y
conda activate open-mmlab

conda install pytorch==1.6.0 torchvision==0.7.0 cudatoolkit=10.1 -c pytorch -y

pip install git+https://github.com/votchallenge/toolkit.git（可选）

# 安装最新版本的 mmcv
pip install mmcv-full -f https://download.openmmlab.com/mmcv/dist/cu101/torch1.6.0/index.html

# 安装 mmdetection
pip install mmdet

# 安装 mmtracking
git clone https://github.com/open-mmlab/mmtracking.git
cd mmtracking
pip install -r requirements/build.txt
pip install -v -e .
<<<<<<< HEAD
pip install git+https://github.com/votchallenge/toolkit.git
pip install git+https://github.com/TAO-Dataset/tao.git
=======
pip install git+https://github.com/JonathonLuiten/TrackEval.git
>>>>>>> 52c86844
```

### 使用多个 MMTracking 版本进行开发

训练和测试脚本已经在 `PYTHONPATH` 中进行了修改，以确保脚本使用当前目录中的 MMTracking。

要使用环境中默认安装的 MMTracking 而不是当前正在使用的版本，可以删除出现在相关脚本中的代码：

```shell
PYTHONPATH="$(dirname $0)/..":$PYTHONPATH
```

### 验证

为了验证是否正确安装了 MMTracking 和所需的环境，我们可以运行 MOT、VID、SOT 的示例脚本。

运行 MOT 演示脚本您可以看到输出一个命名为 `mot.mp4` 的视频文件：

```shell
python demo/demo_mot.py configs/mot/deepsort/sort_faster-rcnn_fpn_4e_mot17-private.py --input demo/demo.mp4 --output mot.mp4
```<|MERGE_RESOLUTION|>--- conflicted
+++ resolved
@@ -119,26 +119,13 @@
     pip install git+https://github.com/JonathonLuiten/TrackEval.git
     ```
 
-<<<<<<< HEAD
-    因为vot-toolkit没有适配最新版本的attributee (0.1.6)，
-    该依赖的版本会被限制。
-
-    ```shell
-    pip install attributee==0.1.5
-    ```
-
-    有关此不适配的具体信息可以在以下链接找到:
-    "https://github.com/votchallenge/toolkit/issues/42#issuecomment-1033267539"
-
-8. 为 TAO 数据集测试评估安装额外库：
+9. 为 TAO 数据集测试评估安装额外库
 
     ```shell
     pip install git+https://github.com/TAO-Dataset/tao.git
     pip install git+https://github.com/lvis-dataset/lvis-api.git
     ```
 
-=======
->>>>>>> 52c86844
 注意：
 
 (1) 按照上述说明，MMTracking 将以 `dev` 模式安装，因此在本地对代码做的任何修改都会生效，无需重新安装；
@@ -168,12 +155,9 @@
 cd mmtracking
 pip install -r requirements/build.txt
 pip install -v -e .
-<<<<<<< HEAD
-pip install git+https://github.com/votchallenge/toolkit.git
+pip install git+https://github.com/JonathonLuiten/TrackEval.git
 pip install git+https://github.com/TAO-Dataset/tao.git
-=======
-pip install git+https://github.com/JonathonLuiten/TrackEval.git
->>>>>>> 52c86844
+pip install git+https://github.com/lvis-dataset/lvis-api.git
 ```
 
 ### 使用多个 MMTracking 版本进行开发
