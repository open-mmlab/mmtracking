--- conflicted
+++ resolved
@@ -4,15 +4,9 @@
 from mmtrack.models import FilterInitializer
 
 
-<<<<<<< HEAD
-@pytest.mark.skipif(
-    not torch.cuda.is_available, reason='test case under gpu environment')
-def test_filter_initializer():
-=======
 def test_filter_classifier_initializer():
     if not torch.cuda.is_available():
         return
->>>>>>> 067cc160
     classifier_initializer = FilterInitializer(
         filter_size=4, feature_dim=8, feature_stride=16).to('cuda:0')
     feats = torch.randn(4, 8, 22, 22, device='cuda:0')
