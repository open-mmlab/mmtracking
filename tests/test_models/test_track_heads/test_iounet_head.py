--- conflicted
+++ resolved
@@ -2,11 +2,6 @@
 import copy
 from unittest import TestCase
 
-<<<<<<< HEAD
-import pytest
-=======
-import mmengine
->>>>>>> 067cc160
 import torch
 from mmengine.data import InstanceData
 
@@ -53,16 +48,9 @@
 
         self.model = IouNetHead(**cfg)
 
-<<<<<<< HEAD
-    @pytest.mark.skipif(
-        not torch.cuda.is_available, reason='test case under gpu environment')
-    def test_iou_net_head_predict(self):
-=======
     def test_prdimp_cls_head_predict_mode(self):
         if not torch.cuda.is_available():
             return
-
->>>>>>> 067cc160
         backbone_feats = (torch.randn(1, 16, 22, 22, device='cuda:0'),
                           torch.randn(1, 32, 22, 22, device='cuda:0'))
         target_bboxes = torch.rand(1, 4, device='cuda:0') * 150
@@ -75,9 +63,9 @@
             model.predict(backbone_feats, None, target_bboxes, sample_center,
                           4)
 
-    @pytest.mark.skipif(
-        not torch.cuda.is_available, reason='test case under gpu environment')
     def test_iou_net_head_loss(self):
+        if not torch.cuda.is_available():
+            return
         model = self.model.to('cuda:0')
         model.train()
         model = self.model.to('cuda:0')
