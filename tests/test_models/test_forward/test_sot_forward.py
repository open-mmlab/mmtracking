# Copyright (c) OpenMMLab. All rights reserved.
import copy
from collections import defaultdict

import pytest
import torch
from mmtrack.models import build_model

from .utils import _demo_mm_inputs, _get_config_module


@pytest.mark.parametrize('cfg_file', [
    'sot/siamese_rpn/siamese_rpn_r50_20e_lasot.py',
    'sot/siamese_rpn/siamese_rpn_r50_20e_vot2018.py'
])
def test_siamrpn_forward(cfg_file):
    config = _get_config_module(cfg_file)
    model = copy.deepcopy(config.model)

    sot = build_model(model)

    # Test forward train with a non-empty truth batch
    input_shape = (1, 3, 127, 127)
    mm_inputs = _demo_mm_inputs(input_shape, num_items=[1])
    imgs = mm_inputs.pop('imgs')
    img_metas = mm_inputs.pop('img_metas')
    gt_bboxes = mm_inputs['gt_bboxes']

    search_input_shape = (1, 3, 255, 255)
    search_mm_inputs = _demo_mm_inputs(search_input_shape, num_items=[1])
    search_img = search_mm_inputs.pop('imgs')[None]
    search_img_metas = search_mm_inputs.pop('img_metas')
    search_gt_bboxes = search_mm_inputs['gt_bboxes']
    img_inds = search_gt_bboxes[0].new_full((search_gt_bboxes[0].size(0), 1),
                                            0)
    search_gt_bboxes[0] = torch.cat((img_inds, search_gt_bboxes[0]), dim=1)

    losses = sot.forward(
        img=imgs,
        img_metas=img_metas,
        gt_bboxes=gt_bboxes,
        search_img=search_img,
        search_img_metas=search_img_metas,
        search_gt_bboxes=search_gt_bboxes,
        is_positive_pairs=[True],
        return_loss=True)
    assert isinstance(losses, dict)
    loss, _ = sot._parse_losses(losses)
    loss.requires_grad_(True)
    assert float(loss.item()) > 0
    loss.backward()

    losses = sot.forward(
        img=imgs,
        img_metas=img_metas,
        gt_bboxes=gt_bboxes,
        search_img=search_img,
        search_img_metas=search_img_metas,
        search_gt_bboxes=search_gt_bboxes,
        is_positive_pairs=[False],
        return_loss=True)
    assert isinstance(losses, dict)
    loss, _ = sot._parse_losses(losses)
    loss.requires_grad_(True)
    assert float(loss.item()) > 0
    loss.backward()

    # Test forward test
    with torch.no_grad():
        imgs = torch.cat([imgs, imgs.clone()], dim=0)
        img_list = [g[None, :] for g in imgs]
        img_metas.extend(copy.deepcopy(img_metas))
        for i in range(len(img_metas)):
            img_metas[i]['frame_id'] = i
        gt_bboxes.extend(copy.deepcopy(gt_bboxes))
        results = defaultdict(list)
        for one_img, one_meta, one_gt_bboxes in zip(img_list, img_metas,
                                                    gt_bboxes):
            result = sot.forward([one_img], [[one_meta]],
                                 gt_bboxes=[one_gt_bboxes],
                                 return_loss=False)
            for k, v in result.items():
                results[k].append(v)


<<<<<<< HEAD
def test_sot_forward_test():
    config = _get_config_module('sot/stark/stark_test_r50_550e_got10k.py')
    model = copy.deepcopy(config.model)
    sot = build_model(model)

    input_shape = (1, 3, 127, 127)
    mm_inputs = _demo_mm_inputs(input_shape, num_items=[1])
    imgs = mm_inputs.pop('imgs')
    img_metas = mm_inputs.pop('img_metas')
    gt_bboxes = mm_inputs['gt_bboxes']

    with torch.no_grad():
        imgs = torch.cat([imgs, imgs.clone()], dim=0)
        img_list = [g[None, :] for g in imgs]
        img_metas.extend(copy.deepcopy(img_metas))
        for i in range(len(img_metas)):
            img_metas[i]['frame_id'] = i
        gt_bboxes.extend(copy.deepcopy(gt_bboxes))
        results = defaultdict(list)
        for one_img, one_meta, one_gt_bboxes in zip(img_list, img_metas,
                                                    gt_bboxes):
            result = sot.forward([one_img], [[one_meta]],
                                 gt_bboxes=[one_gt_bboxes],
                                 return_loss=False)
            for k, v in result.items():
                results[k].append(v)
=======
def test_stark_forward():
    # test stage-1 forward
    config = _get_config_module('sot/stark/stark_st1_r50_500e_got10k.py')
    model = copy.deepcopy(config.model)

    from mmtrack.models import build_model
    sot = build_model(model)

    # Test forward train with a non-empty truth batch
    input_shape = (2, 3, 128, 128)
    mm_inputs = _demo_mm_inputs(input_shape, num_items=[1, 1])
    imgs = mm_inputs.pop('imgs')[None]
    img_metas = mm_inputs.pop('img_metas')
    gt_bboxes = mm_inputs['gt_bboxes']
    padding_mask = torch.zeros((2, 128, 128), dtype=bool)
    padding_mask[0, 100:128, 100:128] = 1
    padding_mask = padding_mask[None]

    search_input_shape = (1, 3, 320, 320)
    search_mm_inputs = _demo_mm_inputs(search_input_shape, num_items=[1])
    search_img = search_mm_inputs.pop('imgs')[None]
    search_img_metas = search_mm_inputs.pop('img_metas')
    search_gt_bboxes = search_mm_inputs['gt_bboxes']
    search_padding_mask = torch.zeros((1, 320, 320), dtype=bool)
    search_padding_mask[0, 0:20, 0:20] = 1
    search_padding_mask = search_padding_mask[None]
    img_inds = search_gt_bboxes[0].new_full((search_gt_bboxes[0].size(0), 1),
                                            0)
    search_gt_bboxes[0] = torch.cat((img_inds, search_gt_bboxes[0]), dim=1)

    losses = sot.forward(
        img=imgs,
        img_metas=img_metas,
        gt_bboxes=gt_bboxes,
        padding_mask=padding_mask,
        search_img=search_img,
        search_img_metas=search_img_metas,
        search_gt_bboxes=search_gt_bboxes,
        search_padding_mask=search_padding_mask,
        return_loss=True)
    assert isinstance(losses, dict)
    assert losses['loss_bbox'] > 0
    loss, _ = sot._parse_losses(losses)
    loss.requires_grad_(True)
    assert float(loss.item()) > 0
    loss.backward()

    # test stage-2 forward
    config = _get_config_module('sot/stark/stark_st2_r50_50e_got10k.py')
    model = copy.deepcopy(config.model)
    sot = build_model(model)
    search_gt_labels = [torch.ones((1, 2))]

    losses = sot.forward(
        img=imgs,
        img_metas=img_metas,
        gt_bboxes=gt_bboxes,
        padding_mask=padding_mask,
        search_img=search_img,
        search_img_metas=search_img_metas,
        search_gt_bboxes=search_gt_bboxes,
        search_padding_mask=search_padding_mask,
        search_gt_labels=search_gt_labels,
        return_loss=True)
    assert isinstance(losses, dict)
    assert losses['loss_cls'] > 0
    loss, _ = sot._parse_losses(losses)
    loss.requires_grad_(True)
    assert float(loss.item()) > 0
    loss.backward()
>>>>>>> 91a742e4
<|MERGE_RESOLUTION|>--- conflicted
+++ resolved
@@ -83,34 +83,6 @@
                 results[k].append(v)
 
 
-<<<<<<< HEAD
-def test_sot_forward_test():
-    config = _get_config_module('sot/stark/stark_test_r50_550e_got10k.py')
-    model = copy.deepcopy(config.model)
-    sot = build_model(model)
-
-    input_shape = (1, 3, 127, 127)
-    mm_inputs = _demo_mm_inputs(input_shape, num_items=[1])
-    imgs = mm_inputs.pop('imgs')
-    img_metas = mm_inputs.pop('img_metas')
-    gt_bboxes = mm_inputs['gt_bboxes']
-
-    with torch.no_grad():
-        imgs = torch.cat([imgs, imgs.clone()], dim=0)
-        img_list = [g[None, :] for g in imgs]
-        img_metas.extend(copy.deepcopy(img_metas))
-        for i in range(len(img_metas)):
-            img_metas[i]['frame_id'] = i
-        gt_bboxes.extend(copy.deepcopy(gt_bboxes))
-        results = defaultdict(list)
-        for one_img, one_meta, one_gt_bboxes in zip(img_list, img_metas,
-                                                    gt_bboxes):
-            result = sot.forward([one_img], [[one_meta]],
-                                 gt_bboxes=[one_gt_bboxes],
-                                 return_loss=False)
-            for k, v in result.items():
-                results[k].append(v)
-=======
 def test_stark_forward():
     # test stage-1 forward
     config = _get_config_module('sot/stark/stark_st1_r50_500e_got10k.py')
@@ -181,4 +153,35 @@
     loss.requires_grad_(True)
     assert float(loss.item()) > 0
     loss.backward()
->>>>>>> 91a742e4
+
+
+@pytest.mark.parametrize('cfg_file', [
+    'sot/siamese_rpn/siamese_rpn_r50_20e_lasot.py',
+    'sot/stark/stark_test_r50_550e_got10k.py'
+])
+def test_sot_forward_test(cfg_file):
+    config = _get_config_module(cfg_file)
+    model = copy.deepcopy(config.model)
+    sot = build_model(model)
+
+    input_shape = (1, 3, 127, 127)
+    mm_inputs = _demo_mm_inputs(input_shape, num_items=[1])
+    imgs = mm_inputs.pop('imgs')
+    img_metas = mm_inputs.pop('img_metas')
+    gt_bboxes = mm_inputs['gt_bboxes']
+
+    with torch.no_grad():
+        imgs = torch.cat([imgs, imgs.clone()], dim=0)
+        img_list = [g[None, :] for g in imgs]
+        img_metas.extend(copy.deepcopy(img_metas))
+        for i in range(len(img_metas)):
+            img_metas[i]['frame_id'] = i
+        gt_bboxes.extend(copy.deepcopy(gt_bboxes))
+        results = defaultdict(list)
+        for one_img, one_meta, one_gt_bboxes in zip(img_list, img_metas,
+                                                    gt_bboxes):
+            result = sot.forward([one_img], [[one_meta]],
+                                 gt_bboxes=[one_gt_bboxes],
+                                 return_loss=False)
+            for k, v in result.items():
+                results[k].append(v)