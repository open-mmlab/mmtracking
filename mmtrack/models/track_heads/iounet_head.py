--- conflicted
+++ resolved
@@ -137,12 +137,8 @@
                 m.weight.data.uniform_()
                 m.bias.data.zero_()
 
-<<<<<<< HEAD
-    def predict_iou(self, modulations, feats, proposals) -> Tensor:
-=======
     def predict_iou(self, modulations: Tuple[Tensor], feats: Tensor,
                     proposals: Tensor) -> Tensor:
->>>>>>> 4f203dac
         """Predicts IoU for the give proposals.
 
         Args:
@@ -352,11 +348,7 @@
                                     scale_factor)
 
     def predict_by_feat(self, iou_features: Tensor, init_bbox: Tensor,
-<<<<<<< HEAD
-                        sample_center: Tensor, scale_factor: Tensor):
-=======
                         sample_center: Tensor, scale_factor: Tensor) -> Tensor:
->>>>>>> 4f203dac
         """Refine the target bounding box.
 
         Args:
@@ -368,11 +360,7 @@
                 resized image.
 
         Returns:
-<<<<<<< HEAD
-            Tensor: The refined bbox.
-=======
             Tensor: The refined target bbox in [cx, cy, w, h] format.
->>>>>>> 4f203dac
         """
 
         # Generate some random initial boxes based on the `init_bbox`
@@ -414,11 +402,7 @@
                 resized image.
 
         Returns:
-<<<<<<< HEAD
-            Tensor: The refined bbox.
-=======
             Tensor: The refined target bbox in [cx, cy, w, h] format.
->>>>>>> 4f203dac
         """
         # Remove weird boxes according to the ratio of aspect
         out_bboxes[:, 2:].clamp_(1)
