--- conflicted
+++ resolved
@@ -340,11 +340,7 @@
 
     def predict_by_feat(self, scores: Tensor, prev_bbox: Tensor,
                         sample_center: Tensor,
-<<<<<<< HEAD
-                        scale_factor: float) -> Union[Tensor, bool]:
-=======
                         scale_factor: float) -> Tuple[Tensor, bool]:
->>>>>>> 4f203dac
         """Track `prev_bbox` to current frame based on the output of network.
 
         Args:
