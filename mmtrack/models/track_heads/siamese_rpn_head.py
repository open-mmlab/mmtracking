import torch
import torch.nn as nn
from mmcv.cnn.bricks import ConvModule
from mmcv.runner import BaseModule, auto_fp16, force_fp32
from mmdet.core import build_assigner, build_bbox_coder, build_sampler
from mmdet.core.anchor import build_prior_generator
from mmdet.core.bbox.transforms import bbox_xyxy_to_cxcywh
from mmdet.models import HEADS, build_loss

from mmtrack.core.track import depthwise_correlation


@HEADS.register_module()
class CorrelationHead(BaseModule):
    """Correlation head module.

    This module is proposed in
    "SiamRPN++: Evolution of Siamese Visual Tracking with Very Deep Networks.
    `SiamRPN++ <https://arxiv.org/abs/1812.11703>`_.

    Args:
        in_channels (int): Input channels.
        mid_channels (int): Middle channels.
        out_channels (int): Output channels.
        kernel_size (int): Kernel size of convs. Defaults to 3.
        norm_cfg (dict): Configuration of normlization method after each conv.
            Defaults to dict(type='BN').
        act_cfg (dict): Configuration of activation method after each conv.
            Defaults to dict(type='ReLU').
        init_cfg (dict or list[dict], optional): Initialization config dict.
            Defaults to None.
    """

    def __init__(self,
                 in_channels,
                 mid_channels,
                 out_channels,
                 kernel_size=3,
                 norm_cfg=dict(type='BN'),
                 act_cfg=dict(type='ReLU'),
                 init_cfg=None,
                 **kwargs):
        super(CorrelationHead, self).__init__(init_cfg)
        self.kernel_convs = ConvModule(
            in_channels=in_channels,
            out_channels=mid_channels,
            kernel_size=kernel_size,
            norm_cfg=norm_cfg,
            act_cfg=act_cfg)

        self.search_convs = ConvModule(
            in_channels=in_channels,
            out_channels=mid_channels,
            kernel_size=kernel_size,
            norm_cfg=norm_cfg,
            act_cfg=act_cfg)

        self.head_convs = nn.Sequential(
            ConvModule(
                in_channels=mid_channels,
                out_channels=mid_channels,
                kernel_size=1,
                norm_cfg=norm_cfg,
                act_cfg=act_cfg),
            ConvModule(
                in_channels=mid_channels,
                out_channels=out_channels,
                kernel_size=1,
                act_cfg=None))

    def forward(self, kernel, search):
        kernel = self.kernel_convs(kernel)
        search = self.search_convs(search)
        correlation_maps = depthwise_correlation(search, kernel)
        out = self.head_convs(correlation_maps)
        return out


@HEADS.register_module()
class SiameseRPNHead(BaseModule):
    """Siamese RPN head.

    This module is proposed in
    "SiamRPN++: Evolution of Siamese Visual Tracking with Very Deep Networks.
    `SiamRPN++ <https://arxiv.org/abs/1812.11703>`_.

    Args:
        anchor_generator (dict): Configuration to build anchor generator
            module.

        in_channels (int): Input channels.

        kernel_size (int): Kernel size of convs. Defaults to 3.

        norm_cfg (dict): Configuration of normlization method after each conv.
            Defaults to dict(type='BN').

        weighted_sum (bool): If True, use learnable weights to weightedly sum
            the output of multi heads in siamese rpn , otherwise, use
            averaging. Defaults to False.

        bbox_coder (dict): Configuration to build bbox coder. Defaults to
            dict(type='DeltaXYWHBBoxCoder', target_means=[0., 0., 0., 0.],
            target_stds=[1., 1., 1., 1.]).

        loss_cls (dict): Configuration to build classification loss. Defaults
            to dict( type='CrossEntropyLoss', reduction='sum', loss_weight=1.0)

        loss_bbox (dict): Configuration to build bbox regression loss. Defaults
            to dict( type='L1Loss', reduction='sum', loss_weight=1.2).

        train_cfg (Dict): Training setting. Defaults to None.

        test_cfg (Dict): Testing setting. Defaults to None.

        init_cfg (dict or list[dict], optional): Initialization config dict.
            Defaults to None.
    """

    def __init__(self,
                 anchor_generator,
                 in_channels,
                 kernel_size=3,
                 norm_cfg=dict(type='BN'),
                 weighted_sum=False,
                 bbox_coder=dict(
                     type='DeltaXYWHBBoxCoder',
                     target_means=[0., 0., 0., 0.],
                     target_stds=[1., 1., 1., 1.]),
                 loss_cls=dict(
                     type='CrossEntropyLoss', reduction='sum',
                     loss_weight=1.0),
                 loss_bbox=dict(
                     type='L1Loss', reduction='sum', loss_weight=1.2),
                 train_cfg=None,
                 test_cfg=None,
                 init_cfg=None,
                 *args,
                 **kwargs):
<<<<<<< HEAD
        super(SiameseRPNHead, self).__init__(*args, **kwargs)
        self.anchor_generator = build_prior_generator(anchor_generator)
=======
        super(SiameseRPNHead, self).__init__(init_cfg)
        self.anchor_generator = build_anchor_generator(anchor_generator)
>>>>>>> a3c9d495
        self.bbox_coder = build_bbox_coder(bbox_coder)
        self.train_cfg = train_cfg
        self.test_cfg = test_cfg
        self.assigner = build_assigner(self.train_cfg.assigner)
        self.sampler = build_sampler(self.train_cfg.sampler)
        self.fp16_enabled = False

        self.cls_heads = nn.ModuleList()
        self.reg_heads = nn.ModuleList()
        for i in range(len(in_channels)):
            self.cls_heads.append(
                CorrelationHead(in_channels[i], in_channels[i],
                                2 * self.anchor_generator.num_base_anchors[0],
                                kernel_size, norm_cfg))
            self.reg_heads.append(
                CorrelationHead(in_channels[i], in_channels[i],
                                4 * self.anchor_generator.num_base_anchors[0],
                                kernel_size, norm_cfg))

        self.weighted_sum = weighted_sum
        if self.weighted_sum:
            self.cls_weight = nn.Parameter(torch.ones(len(in_channels)))
            self.reg_weight = nn.Parameter(torch.ones(len(in_channels)))

        self.loss_cls = build_loss(loss_cls)
        self.loss_bbox = build_loss(loss_bbox)

    @auto_fp16()
    def forward(self, z_feats, x_feats):
        """Forward with features `z_feats` of exemplar images and features
        `x_feats` of search images.

        Args:
            z_feats (tuple[Tensor]): Tuple of Tensor with shape (N, C, H, W)
                denoting the multi level feature maps of exemplar images.
                Typically H and W equal to 7.
            x_feats (tuple[Tensor]): Tuple of Tensor with shape (N, C, H, W)
                denoting the multi level feature maps of search images.
                Typically H and W equal to 31.

        Returns:
            tuple(cls_score, bbox_pred): cls_score is a Tensor with shape
            (N, 2 * num_base_anchors, H, W), bbox_pred is a Tensor with shape
            (N, 4 * num_base_anchors, H, W), Typically H and W equal to 25.
        """
        assert isinstance(z_feats, tuple) and isinstance(x_feats, tuple)
        assert len(z_feats) == len(x_feats) and len(z_feats) == len(
            self.cls_heads)

        if self.weighted_sum:
            cls_weight = nn.functional.softmax(self.cls_weight, dim=0)
            reg_weight = nn.functional.softmax(self.reg_weight, dim=0)
        else:
            reg_weight = cls_weight = [
                1.0 / len(z_feats) for i in range(len(z_feats))
            ]

        cls_score = 0
        bbox_pred = 0
        for i in range(len(z_feats)):
            cls_score_single = self.cls_heads[i](z_feats[i], x_feats[i])
            bbox_pred_single = self.reg_heads[i](z_feats[i], x_feats[i])
            cls_score += cls_weight[i] * cls_score_single
            bbox_pred += reg_weight[i] * bbox_pred_single

        return cls_score, bbox_pred

    def _get_init_targets(self, gt_bbox, score_maps_size):
        """Initialize the training targets based on flattened anchors of the
        last score map."""
        num_base_anchors = self.anchor_generator.num_base_anchors[0]
        H, W = score_maps_size
        num_anchors = num_base_anchors * H * W
        labels = gt_bbox.new_zeros((num_anchors, ), dtype=torch.long)
        labels_weights = gt_bbox.new_zeros((num_anchors, ), dtype=torch.float)
        bbox_weights = gt_bbox.new_zeros((num_anchors, ), dtype=torch.float)
        bbox_targets = gt_bbox.new_zeros((num_anchors, 4), dtype=torch.float)
        return labels, labels_weights, bbox_targets, bbox_weights

    def _get_positive_pair_targets(self, gt_bbox, score_maps_size):
        """Generate the training targets for positive exemplar image and search
        image pair.

        Args:
            gt_bbox (Tensor): Ground truth bboxes of an search image with
                shape (1, 5) in [0.0, tl_x, tl_y, br_x, br_y] format.
            score_maps_size (torch.size): denoting the output size
                (height, width) of the network.

        Returns:
            tuple(labels, labels_weights, bbox_targets, bbox_weights): the
            shape is (H * W * num_base_anchors,), (H * W * num_base_anchors,),
            (H * W * num_base_anchors, 4), (H * W * num_base_anchors, 4)
            respectively. All of them are Tensor.
        """
        (labels, labels_weights, _,
         bbox_weights) = self._get_init_targets(gt_bbox, score_maps_size)

        if not hasattr(self, 'anchors'):
            self.anchors = self.anchor_generator.grid_priors([score_maps_size],
                                                             gt_bbox.device)[0]
            # Transform the coordinate origin from the top left corner to the
            # center in the scaled featurs map.
            feat_h, feat_w = score_maps_size
            stride_w, stride_h = self.anchor_generator.strides[0]
            self.anchors[:, 0:4:2] -= (feat_w // 2) * stride_w
            self.anchors[:, 1:4:2] -= (feat_h // 2) * stride_h

        anchors = self.anchors.clone()

        # The scaled feature map and the searched image have the same center.
        # Transform coordinate origin from the center to the top left corner in
        # the searched image.
        anchors += self.train_cfg.search_size // 2

        assign_result = self.assigner.assign(anchors, gt_bbox[:, 1:])
        sampling_result = self.sampler.sample(assign_result, anchors,
                                              gt_bbox[:, 1:])
        pos_inds = sampling_result.pos_inds
        neg_inds = sampling_result.neg_inds
        neg_upper_bound = int(self.sampler.num *
                              (1 - self.sampler.pos_fraction))
        if len(neg_inds) > neg_upper_bound:
            neg_inds = neg_inds[:neg_upper_bound]

        if len(pos_inds) > 0:
            labels[pos_inds] = 1
            labels_weights[pos_inds] = 1.0 / len(pos_inds) / 2
            bbox_weights[pos_inds] = 1.0 / len(pos_inds)

        if len(neg_inds) > 0:
            labels[neg_inds] = 0
            labels_weights[neg_inds] = 1.0 / len(neg_inds) / 2

        bbox_targets = self.bbox_coder.encode(
            anchors, gt_bbox[:, 1:].repeat(anchors.shape[0], 1))
        bbox_weights = bbox_weights.view(-1, 1).repeat(1, 4)
        return labels, labels_weights, bbox_targets, bbox_weights

    def _get_negative_pair_targets(self, gt_bbox, score_maps_size):
        """Generate the training targets for negative exemplar image and search
        image pair.

        Args:
            gt_bbox (Tensor): Ground truth bboxes of an search image with
                shape (1, 5) in [0.0, tl_x, tl_y, br_x, br_y] format.
            score_maps_size (torch.size): denoting the output size
                (height, width) of the network.

        Returns:
            tuple(labels, labels_weights, bbox_targets, bbox_weights): the
            shape is (H * W * num_base_anchors,), (H * W * num_base_anchors,),
            (H * W * num_base_anchors, 4), (H * W * num_base_anchors, 4)
            respectively. All of them are Tensor.
        """
        (labels, labels_weights, bbox_targets,
         bbox_weights) = self._get_init_targets(gt_bbox, score_maps_size)
        H, W = score_maps_size
        target_cx, target_cy, _, _ = bbox_xyxy_to_cxcywh(gt_bbox[:, 1:])[0]
        anchor_stride = self.anchor_generator.strides[0]

        cx = W // 2
        cy = H // 2
        cx += int(
            torch.ceil((target_cx - self.train_cfg.search_size // 2) /
                       anchor_stride[0] + 0.5))
        cy += int(
            torch.ceil((target_cy - self.train_cfg.search_size // 2) /
                       anchor_stride[1] + 0.5))

        left = max(0, cx - 3)
        right = min(W, cx + 4)
        top = max(0, cy - 3)
        down = min(H, cy + 4)

        labels = labels.view(H, W, -1)
        labels[...] = -1
        labels[top:down, left:right, :] = 0

        labels = labels.view(-1)
        neg_inds = torch.nonzero(labels == 0, as_tuple=False)[:, 0]
        index = torch.randperm(
            neg_inds.numel(), device=neg_inds.device)[:self.train_cfg.num_neg]
        neg_inds = neg_inds[index]

        labels[...] = -1
        if len(neg_inds) > 0:
            labels[neg_inds] = 0
            labels_weights[neg_inds] = 1.0 / len(neg_inds) / 2
        labels[...] = 0

        bbox_weights = bbox_weights.view(-1, 1).repeat(1, 4)
        return labels, labels_weights, bbox_targets, bbox_weights

    def get_targets(self, gt_bboxes, score_maps_size, is_positive_pairs):
        """Generate the training targets for exemplar image and search image
        pairs.

        Args:
            gt_bboxes (list[Tensor]): Ground truth bboxes of each
                search image with shape (1, 5) in [0.0, tl_x, tl_y, br_x, br_y]
                format.
            score_maps_size (torch.size): denoting the output size
                (height, width) of the network.
            is_positive_pairs (bool): list of bool denoting whether each ground
                truth bbox in `gt_bboxes` is positive.

        Returns:
            tuple(all_labels, all_labels_weights, all_bbox_targets,
            all_bbox_weights): the shape is (N, H * W * num_base_anchors),
            (N, H * W * num_base_anchors), (N, H * W * num_base_anchors, 4),
            (N, H * W * num_base_anchors), respectively. All of them are
            Tensor.
        """
        (all_labels, all_labels_weights, all_bbox_targets,
         all_bbox_weights) = [], [], [], []

        for gt_bbox, is_positive_pair in zip(gt_bboxes, is_positive_pairs):
            if is_positive_pair:
                (labels, labels_weights, bbox_targets,
                 bbox_weights) = self._get_positive_pair_targets(
                     gt_bbox, score_maps_size)
            else:
                (labels, labels_weights, bbox_targets,
                 bbox_weights) = self._get_negative_pair_targets(
                     gt_bbox, score_maps_size)

            all_labels.append(labels)
            all_labels_weights.append(labels_weights)
            all_bbox_targets.append(bbox_targets)
            all_bbox_weights.append(bbox_weights)

        all_labels = torch.stack(all_labels)
        all_labels_weights = torch.stack(all_labels_weights) / len(
            all_labels_weights)
        all_bbox_targets = torch.stack(all_bbox_targets)
        all_bbox_weights = torch.stack(all_bbox_weights) / len(
            all_bbox_weights)

        return (all_labels, all_labels_weights, all_bbox_targets,
                all_bbox_weights)

    @force_fp32(apply_to=('cls_score', 'bbox_pred'))
    def loss(self, cls_score, bbox_pred, labels, labels_weights, bbox_targets,
             bbox_weights):
        """Compute loss.

        Args:
            cls_score (Tensor): of shape (N, 2 * num_base_anchors, H, W).
            bbox_pred (Tensor): of shape (N, 4 * num_base_anchors, H, W).
            labels (Tensor): of shape (N, H * W * num_base_anchors).
            labels_weights (Tensor): of shape (N, H * W * num_base_anchors).
            bbox_targets (Tensor): of shape (N, H * W * num_base_anchors, 4).
            bbox_weights (Tensor): of shape (N, H * W * num_base_anchors).

        Returns:
            dict[str, Tensor]: a dictionary of loss components
        """
        losses = {}
        N, _, H, W = cls_score.shape

        cls_score = cls_score.view(N, 2, -1, H, W)
        cls_score = cls_score.permute(0, 3, 4, 2, 1).contiguous().view(-1, 2)
        labels = labels.view(-1)
        labels_weights = labels_weights.view(-1)
        losses['loss_rpn_cls'] = self.loss_cls(
            cls_score, labels, weight=labels_weights)

        bbox_pred = bbox_pred.view(N, 4, -1, H, W)
        bbox_pred = bbox_pred.permute(0, 3, 4, 2, 1).contiguous().view(-1, 4)
        bbox_targets = bbox_targets.view(-1, 4)
        bbox_weights = bbox_weights.view(-1, 4)
        losses['loss_rpn_bbox'] = self.loss_bbox(
            bbox_pred, bbox_targets, weight=bbox_weights)

        return losses

    @force_fp32(apply_to=('cls_score', 'bbox_pred'))
    def get_bbox(self, cls_score, bbox_pred, prev_bbox, scale_factor):
        """Track `prev_bbox` to current frame based on the output of network.

        Args:
            cls_score (Tensor): of shape (1, 2 * num_base_anchors, H, W).
            bbox_pred (Tensor): of shape (1, 4 * num_base_anchors, H, W).
            prev_bbox (Tensor): of shape (4, ) in [cx, cy, w, h] format.
            scale_factor (Tensr): scale factor.

        Returns:
            tuple(best_score, best_bbox): best_score is a Tensor denoting the
            score of `best_bbox`, best_bbox is a Tensor of shape (4, )
            with [cx, cy, w, h] format, which denotes the best tracked
            bbox in current frame.
        """
        score_maps_size = [(cls_score.shape[2:])]
        if not hasattr(self, 'anchors'):
            self.anchors = self.anchor_generator.grid_priors(
                score_maps_size, cls_score.device)[0]
            # Transform the coordinate origin from the top left corner to the
            # center in the scaled featurs map.
            feat_h, feat_w = score_maps_size[0]
            stride_w, stride_h = self.anchor_generator.strides[0]
            self.anchors[:, 0:4:2] -= (feat_w // 2) * stride_w
            self.anchors[:, 1:4:2] -= (feat_h // 2) * stride_h

        if not hasattr(self, 'windows'):
            self.windows = self.anchor_generator.gen_2d_hanning_windows(
                score_maps_size, cls_score.device)[0]

        H, W = score_maps_size[0]
        cls_score = cls_score.view(2, -1, H, W)
        cls_score = cls_score.permute(2, 3, 1, 0).contiguous().view(-1, 2)
        cls_score = cls_score.softmax(dim=1)[:, 1]

        bbox_pred = bbox_pred.view(4, -1, H, W)
        bbox_pred = bbox_pred.permute(2, 3, 1, 0).contiguous().view(-1, 4)
        bbox_pred = self.bbox_coder.decode(self.anchors, bbox_pred)
        bbox_pred = bbox_xyxy_to_cxcywh(bbox_pred)

        def change_ratio(ratio):
            return torch.max(ratio, 1. / ratio)

        def enlarge_size(w, h):
            pad = (w + h) * 0.5
            return torch.sqrt((w + pad) * (h + pad))

        # scale penalty
        scale_penalty = change_ratio(
            enlarge_size(bbox_pred[:, 2], bbox_pred[:, 3]) / enlarge_size(
                prev_bbox[2] * scale_factor, prev_bbox[3] * scale_factor))

        # aspect ratio penalty
        aspect_ratio_penalty = change_ratio(
            (prev_bbox[2] / prev_bbox[3]) /
            (bbox_pred[:, 2] / bbox_pred[:, 3]))

        # penalize cls_score
        penalty = torch.exp(-(aspect_ratio_penalty * scale_penalty - 1) *
                            self.test_cfg.penalty_k)
        penalty_score = penalty * cls_score

        # window penalty
        penalty_score = penalty_score * (1 - self.test_cfg.window_influence) \
            + self.windows * self.test_cfg.window_influence

        best_idx = torch.argmax(penalty_score)
        best_score = cls_score[best_idx]
        best_bbox = bbox_pred[best_idx, :] / scale_factor

        final_bbox = torch.zeros_like(best_bbox)

        # map the bbox center from the searched image to the original image.
        final_bbox[0] = best_bbox[0] + prev_bbox[0]
        final_bbox[1] = best_bbox[1] + prev_bbox[1]

        # smooth bbox
        lr = penalty[best_idx] * cls_score[best_idx] * self.test_cfg.lr
        final_bbox[2] = prev_bbox[2] * (1 - lr) + best_bbox[2] * lr
        final_bbox[3] = prev_bbox[3] * (1 - lr) + best_bbox[3] * lr

        return best_score, final_bbox<|MERGE_RESOLUTION|>--- conflicted
+++ resolved
@@ -137,13 +137,8 @@
                  init_cfg=None,
                  *args,
                  **kwargs):
-<<<<<<< HEAD
         super(SiameseRPNHead, self).__init__(*args, **kwargs)
         self.anchor_generator = build_prior_generator(anchor_generator)
-=======
-        super(SiameseRPNHead, self).__init__(init_cfg)
-        self.anchor_generator = build_anchor_generator(anchor_generator)
->>>>>>> a3c9d495
         self.bbox_coder = build_bbox_coder(bbox_coder)
         self.train_cfg = train_cfg
         self.test_cfg = test_cfg
