# Copyright (c) OpenMMLab. All rights reserved.
from typing import List, Optional, Tuple

import torch
import torch.nn as nn
from mmcv.cnn.bricks import ConvModule
<<<<<<< HEAD
from mmdet.core.bbox.transforms import bbox_cxcywh_to_xyxy, bbox_xyxy_to_cxcywh
=======
from mmcv.runner import BaseModule, auto_fp16, force_fp32
from mmdet.structures.bbox.transforms import (bbox_cxcywh_to_xyxy,
                                              bbox_xyxy_to_cxcywh)
>>>>>>> 643c9d4f
from mmengine.data import InstanceData
from mmengine.model import BaseModule
from torch import Tensor

from mmtrack.registry import MODELS, TASK_UTILS
from mmtrack.utils import InstanceList, SampleList
from ..task_modules.track import depthwise_correlation


@MODELS.register_module()
class CorrelationHead(BaseModule):
    """Correlation head module.

    This module is proposed in
    "SiamRPN++: Evolution of Siamese Visual Tracking with Very Deep Networks.
    `SiamRPN++ <https://arxiv.org/abs/1812.11703>`_.

    Args:
        in_channels (int): Input channels.
        mid_channels (int): Middle channels.
        out_channels (int): Output channels.
        kernel_size (int): Kernel size of convs. Defaults to 3.
        norm_cfg (dict): Configuration of normlization method after each conv.
            Defaults to dict(type='BN').
        act_cfg (dict): Configuration of activation method after each conv.
            Defaults to dict(type='ReLU').
        init_cfg (Optional(dict)): Initialization config dict.
            Defaults to None.
    """

    def __init__(self,
                 in_channels: int,
                 mid_channels: int,
                 out_channels: int,
                 kernel_size: int = 3,
                 norm_cfg: dict = dict(type='BN'),
                 act_cfg: dict = dict(type='ReLU'),
                 init_cfg: Optional[dict] = None,
                 **kwargs):
        super(CorrelationHead, self).__init__(init_cfg)
        self.kernel_convs = ConvModule(
            in_channels=in_channels,
            out_channels=mid_channels,
            kernel_size=kernel_size,
            norm_cfg=norm_cfg,
            act_cfg=act_cfg)

        self.search_convs = ConvModule(
            in_channels=in_channels,
            out_channels=mid_channels,
            kernel_size=kernel_size,
            norm_cfg=norm_cfg,
            act_cfg=act_cfg)

        self.head_convs = nn.Sequential(
            ConvModule(
                in_channels=mid_channels,
                out_channels=mid_channels,
                kernel_size=1,
                norm_cfg=norm_cfg,
                act_cfg=act_cfg),
            ConvModule(
                in_channels=mid_channels,
                out_channels=out_channels,
                kernel_size=1,
                act_cfg=None))

    def forward(self, kernel: Tensor, search: Tensor) -> Tensor:
        """Forward function.

        Args:
            kernel (Tensor): The feature map of the template.
            search (Tensor): The feature map of search images.

        Returns:
            Tensor: The correlation results.
        """
        kernel = self.kernel_convs(kernel)
        search = self.search_convs(search)
        correlation_maps = depthwise_correlation(search, kernel)
        out = self.head_convs(correlation_maps)
        return out


@MODELS.register_module()
class SiameseRPNHead(BaseModule):
    """Siamese RPN head.

    This module is proposed in
    "SiamRPN++: Evolution of Siamese Visual Tracking with Very Deep Networks.
    `SiamRPN++ <https://arxiv.org/abs/1812.11703>`_.

    Args:
        anchor_generator (dict): Configuration to build anchor generator
            module.

        in_channels (int): Input channels.

        kernel_size (int): Kernel size of convs. Defaults to 3.

        norm_cfg (dict): Configuration of normlization method after each conv.
            Defaults to dict(type='BN').

        weighted_sum (bool): If True, use learnable weights to weightedly sum
            the output of multi heads in siamese rpn , otherwise, use
            averaging. Defaults to False.

        bbox_coder (dict): Configuration to build bbox coder. Defaults to
            dict(type='DeltaXYWHBBoxCoder', target_means=[0., 0., 0., 0.],
            target_stds=[1., 1., 1., 1.]).

        loss_cls (dict): Configuration to build classification loss. Defaults
            to dict( type='CrossEntropyLoss', reduction='sum', loss_weight=1.0)

        loss_bbox (dict): Configuration to build bbox regression loss. Defaults
            to dict( type='L1Loss', reduction='sum', loss_weight=1.2).

        train_cfg (Dict): Training setting. Defaults to None.

        test_cfg (Dict): Testing setting. Defaults to None.

        init_cfg (dict or list[dict], optional): Initialization config dict.
            Defaults to None.
    """

    def __init__(self,
                 anchor_generator: dict,
                 in_channels: int,
                 kernel_size: int = 3,
                 norm_cfg: dict = dict(type='BN'),
                 weighted_sum: bool = False,
                 bbox_coder: dict = dict(
                     type='DeltaXYWHBBoxCoder',
                     target_means=[0., 0., 0., 0.],
                     target_stds=[1., 1., 1., 1.]),
                 loss_cls: dict = dict(
                     type='CrossEntropyLoss', reduction='sum',
                     loss_weight=1.0),
                 loss_bbox: dict = dict(
                     type='L1Loss', reduction='sum', loss_weight=1.2),
                 train_cfg: Optional[dict] = None,
                 test_cfg: Optional[dict] = None,
                 init_cfg: Optional[dict] = None,
                 *args,
                 **kwargs):
        super(SiameseRPNHead, self).__init__(init_cfg)
        self.anchor_generator = TASK_UTILS.build(anchor_generator)
        self.bbox_coder = TASK_UTILS.build(bbox_coder)
        self.train_cfg = train_cfg
        self.test_cfg = test_cfg
        self.assigner = TASK_UTILS.build(self.train_cfg.assigner)
        self.sampler = TASK_UTILS.build(self.train_cfg.sampler)
        self.fp16_enabled = False

        self.cls_heads = nn.ModuleList()
        self.reg_heads = nn.ModuleList()
        for i in range(len(in_channels)):
            self.cls_heads.append(
                CorrelationHead(in_channels[i], in_channels[i],
                                2 * self.anchor_generator.num_base_anchors[0],
                                kernel_size, norm_cfg))
            self.reg_heads.append(
                CorrelationHead(in_channels[i], in_channels[i],
                                4 * self.anchor_generator.num_base_anchors[0],
                                kernel_size, norm_cfg))

        self.weighted_sum = weighted_sum
        if self.weighted_sum:
            self.cls_weight = nn.Parameter(torch.ones(len(in_channels)))
            self.reg_weight = nn.Parameter(torch.ones(len(in_channels)))

        self.loss_cls = MODELS.build(loss_cls)
        self.loss_bbox = MODELS.build(loss_bbox)

    def forward(self, template_feats: Tuple[Tensor, ...],
                search_feats: Tuple[Tensor, ...]) -> Tuple[Tensor, Tensor]:
        """Forward with features `template_feats` of template images and
        features `search_feats` of search images.

        Args:
            template_feats (tuple[Tensor, ...]): Tuple of Tensor with shape
                (N, C, H, W) denoting the multi level feature maps of template
                images. Typically H and W equal to 7.
            search_feats (tuple[Tensor, ...]): Tuple of Tensor with shape
                (N, C, H, W) denoting the multi level feature maps of search
                images. Typically H and W equal to 31.

        Returns:
            tuple(Tensor, Tensor): It contains
              - ``cls_score``: a Tensor with shape
                (N, 2 * num_base_anchors, H, W)
              - ``bbox_pred``: a Tensor with shape
                (N, 4 * num_base_anchors, H, W).
                Typically H and W equal to 25.
        """
        assert isinstance(template_feats, tuple) and isinstance(
            search_feats, tuple)
        assert len(template_feats) == len(search_feats) and len(
            template_feats) == len(self.cls_heads)

        if self.weighted_sum:
            cls_weight = nn.functional.softmax(self.cls_weight, dim=0)
            reg_weight = nn.functional.softmax(self.reg_weight, dim=0)
        else:
            reg_weight = cls_weight = [
                1.0 / len(template_feats) for i in range(len(template_feats))
            ]

        cls_score = 0
        bbox_pred = 0
        for i in range(len(template_feats)):
            cls_score_single = self.cls_heads[i](template_feats[i],
                                                 search_feats[i])
            bbox_pred_single = self.reg_heads[i](template_feats[i],
                                                 search_feats[i])
            cls_score += cls_weight[i] * cls_score_single
            bbox_pred += reg_weight[i] * bbox_pred_single

        return cls_score, bbox_pred

    def _get_init_targets(self, bboxes: Tensor,
                          score_maps_size: torch.Size) -> Tuple[Tensor, ...]:
        """Initialize the training targets based on flattened anchors of the
        last score map.

        Args:
            bboxes (Tensor): The generated anchors.
            score_maps_size (torch.Size): denoting the output size
                (height, width) of the network.

        Returns:
            tuple(Tensor, ...): It contains
              - ``labels``: in shape (N, H * W * num_base_anchors)
              - ``labels_weights``: in shape (N, H * W * num_base_anchors)
              - ``bbox_targets``: in shape (N, H * W * num_base_anchors, 4)
              - ``bbox_weights``: in shape (N, H * W * num_base_anchors, 4)
        """
        num_base_anchors = self.anchor_generator.num_base_anchors[0]
        H, W = score_maps_size
        num_anchors = H * W * num_base_anchors
        labels = bboxes.new_zeros((num_anchors, ), dtype=torch.long)
        labels_weights = bboxes.new_zeros((num_anchors, ))
        bbox_weights = bboxes.new_zeros((num_anchors, 4))
        bbox_targets = bboxes.new_zeros((num_anchors, 4))
        return labels, labels_weights, bbox_targets, bbox_weights

    def _get_positive_pair_targets(
            self, gt_instances: InstanceData,
            score_maps_size: torch.Size) -> Tuple[Tensor, ...]:
        """Generate the training targets for positive exemplar image and search
        image pair.

        Args:
            gt_instances (:obj:`InstanceData`): Groundtruth instances. It
                usually includes ``bboxes`` and ``labels`` attributes.
                ``bboxes`` of each search image is of
                shape (1, 4) in [tl_x, tl_y, br_x, br_y] format.
            score_maps_size (torch.Size): denoting the output size
                (height, width) of the network.

        Returns:
            tuple(Tensor, ...): It contains
              - ``labels``: in shape (N, H * W * num_base_anchors)
              - ``labels_weights``: in shape (N, H * W * num_base_anchors)
              - ``bbox_targets``: in shape (N, H * W * num_base_anchors, 4)
              - ``bbox_weights``: in shape (N, H * W * num_base_anchors, 4)
        """
        gt_bbox = gt_instances.bboxes
        (labels, labels_weights, bbox_targets,
         bbox_weights) = self._get_init_targets(gt_bbox, score_maps_size)

        if not hasattr(self, 'anchors'):
            self.anchors = self.anchor_generator.grid_priors(
                [score_maps_size], device=gt_bbox.device)[0]
            # Transform the coordinate origin from the top left corner to the
            # center in the scaled score map.
            feat_h, feat_w = score_maps_size
            stride_w, stride_h = self.anchor_generator.strides[0]
            self.anchors[:, 0:4:2] -= (feat_w // 2) * stride_w
            self.anchors[:, 1:4:2] -= (feat_h // 2) * stride_h

        anchors = self.anchors.clone()

        # The scaled feature map and the searched image have the same center.
        # Transform coordinate origin from the center to the top left corner in
        # the searched image.
        anchors += self.train_cfg.search_size // 2

        pred_instances = InstanceData(priors=anchors)
        assign_result = self.assigner.assign(pred_instances, gt_instances)
        sampling_result = self.sampler.sample(assign_result, pred_instances,
                                              gt_instances)
        pos_inds = sampling_result.pos_inds
        neg_inds = sampling_result.neg_inds
        neg_upper_bound = int(self.sampler.num *
                              (1 - self.sampler.pos_fraction))
        if len(neg_inds) > neg_upper_bound:
            neg_inds = neg_inds[:neg_upper_bound]

        if len(pos_inds) > 0:
            labels[pos_inds] = 1
            labels_weights[pos_inds] = 1.0 / len(pos_inds) / 2
            bbox_weights[pos_inds] = 1.0 / len(pos_inds)

        if len(neg_inds) > 0:
            labels[neg_inds] = 0
            labels_weights[neg_inds] = 1.0 / len(neg_inds) / 2

        bbox_targets[pos_inds, :] = self.bbox_coder.encode(
            sampling_result.pos_priors, sampling_result.pos_gt_bboxes)

        return labels, labels_weights, bbox_targets, bbox_weights

    def _get_negative_pair_targets(
            self, gt_instances: InstanceData,
            score_maps_size: torch.Size) -> Tuple[Tensor, ...]:
        """Generate the training targets for negative exemplar image and search
        image pair.

        Args:
            gt_instances (:obj:`InstanceData`): Groundtruth instances. It
                usually includes ``bboxes`` and ``labels`` attributes.
                ``bboxes`` of each search image is of
                shape (1, 4) in [tl_x, tl_y, br_x, br_y] format.
            score_maps_size (torch.Size): denoting the output size
                (height, width) of the network.

        Returns:
            tuple(Tensor, ...): It contains
              - ``labels``: in shape (N, H * W * num_base_anchors)
              - ``labels_weights``: in shape (N, H * W * num_base_anchors)
              - ``bbox_targets``: in shape (N, H * W * num_base_anchors, 4)
              - ``bbox_weights``: in shape (N, H * W * num_base_anchors, 4)
        """
        gt_bbox = gt_instances.bboxes
        (labels, labels_weights, bbox_targets,
         bbox_weights) = self._get_init_targets(gt_bbox, score_maps_size)
        H, W = score_maps_size
        target_cx, target_cy, _, _ = bbox_xyxy_to_cxcywh(gt_bbox)[0]
        anchor_stride = self.anchor_generator.strides[0]

        cx = W // 2
        cy = H // 2
        cx += int(
            torch.ceil((target_cx - self.train_cfg.search_size // 2) /
                       anchor_stride[0] + 0.5))
        cy += int(
            torch.ceil((target_cy - self.train_cfg.search_size // 2) /
                       anchor_stride[1] + 0.5))

        left = max(0, cx - 3)
        right = min(W, cx + 4)
        top = max(0, cy - 3)
        down = min(H, cy + 4)

        labels = labels.view(H, W, -1)
        labels[...] = -1
        labels[top:down, left:right, :] = 0

        labels = labels.view(-1)
        neg_inds = torch.nonzero(labels == 0, as_tuple=False)[:, 0]
        index = torch.randperm(
            neg_inds.numel(), device=neg_inds.device)[:self.train_cfg.num_neg]
        neg_inds = neg_inds[index]

        labels[...] = -1
        if len(neg_inds) > 0:
            labels[neg_inds] = 0
            labels_weights[neg_inds] = 1.0 / len(neg_inds) / 2

        # TODO: check it whether it's right.
        labels[...] = 0

        return labels, labels_weights, bbox_targets, bbox_weights

    def get_targets(self, batch_gt_instances: InstanceList,
                    score_maps_size: torch.Size) -> Tuple[Tensor, ...]:
        """Generate the training targets for exemplar image and search image
        pairs.

        Args:
            batch_gt_instances (list[InstanceData]): Batch of
                groundtruth instances. It usually includes ``bboxes`` and
                ``labels`` attributes. ``bboxes`` of each search image is of
                shape (1, 4) in [tl_x, tl_y, br_x, br_y] format.
            score_maps_size (torch.Size): denoting the output size
                (height, width) of the network.

        Returns:
            tuple(Tensor, ...): It contains
              - ``all_labels``: in shape (N, H * W * num_base_anchors)
              - ``all_labels_weights``: in shape (N, H * W * num_base_anchors)
              - ``all_bbox_targets``: in shape (N, H * W * num_base_anchors, 4)
              - ``all_bbox_weights``: in shape (N, H * W * num_base_anchors, 4)
        """
        (all_labels, all_labels_weights, all_bbox_targets,
         all_bbox_weights) = [], [], [], []

        for gt_instances in batch_gt_instances:
            is_positive_pair = gt_instances['labels'][0]
            if is_positive_pair:
                (labels, labels_weights, bbox_targets,
                 bbox_weights) = self._get_positive_pair_targets(
                     gt_instances, score_maps_size)
            else:
                (labels, labels_weights, bbox_targets,
                 bbox_weights) = self._get_negative_pair_targets(
                     gt_instances, score_maps_size)

            all_labels.append(labels)
            all_labels_weights.append(labels_weights)
            all_bbox_targets.append(bbox_targets)
            all_bbox_weights.append(bbox_weights)

        all_labels = torch.stack(all_labels)
        all_labels_weights = torch.stack(all_labels_weights) / len(
            all_labels_weights)
        all_bbox_targets = torch.stack(all_bbox_targets)
        all_bbox_weights = torch.stack(all_bbox_weights) / len(
            all_bbox_weights)

        return (all_labels, all_labels_weights, all_bbox_targets,
                all_bbox_weights)

    def loss(self, template_feats: Tuple[Tensor], search_feats: Tuple[Tensor],
             batch_data_samples: SampleList, **kwargs) -> dict:
        """Perform forward propagation and loss calculation of the tracking
        head on the features of the upstream network.

        Args:
            template_feats (tuple[Tensor, ...]): Tuple of Tensor with
                shape (N, C, H, W) denoting the multi level feature maps of
                exemplar images. Typically H and W equal to 7.
            search_feats (tuple[Tensor, ...]): Tuple of Tensor with shape
                (N, C, H, W) denoting the multi level feature maps of
                search images. Typically H and W equal to 31.
            batch_data_samples (List[:obj:`TrackDataSample`]): The Data
                Samples. It usually includes information such as `gt_instance`.

        Returns:
            dict: A dictionary of loss components.
        """
        outs = self(template_feats, search_feats)

        batch_gt_instances = []
        batch_img_metas = []
        batch_search_gt_instances = []
        for data_sample in batch_data_samples:
            batch_img_metas.append(data_sample.metainfo)
            batch_gt_instances.append(data_sample.gt_instances)
            batch_search_gt_instances.append(data_sample.search_gt_instances)

        loss_inputs = outs + (batch_gt_instances, batch_search_gt_instances,
                              batch_img_metas)
        losses = self.loss_by_feat(*loss_inputs)
        return losses

    def loss_by_feat(self, cls_score: Tensor, bbox_pred: Tensor,
                     batch_gt_instances: InstanceList,
                     batch_search_gt_instances: InstanceList,
                     batch_img_metas: List[dict]) -> dict:
        """Compute loss.

        Args:
            cls_score (Tensor): of shape (N, 2 * num_base_anchors, H, W).
            bbox_pred (Tensor): of shape (N, 4 * num_base_anchors, H, W).
            batch_gt_instances (InstanceList): the instances in a batch.
            batch_search_gt_instances (InstanceList): the search instances in a
                batch.
            batch_img_metas (List[dict]): the meta information of all images in
                a batch.

        Returns:
            dict[str, Tensor]: A dictionary of loss components.
        """
        N, _, H, W = cls_score.shape
        (labels, labels_weights, bbox_targets,
         bbox_weights) = self.get_targets(batch_search_gt_instances, (H, W))

        losses = {}

        cls_score = cls_score.view(N, 2, -1, H, W)
        cls_score = cls_score.permute(0, 3, 4, 2, 1).contiguous().view(-1, 2)
        labels = labels.view(-1)
        labels_weights = labels_weights.view(-1)
        losses['loss_rpn_cls'] = self.loss_cls(
            cls_score, labels, weight=labels_weights)

        bbox_pred = bbox_pred.view(N, 4, -1, H, W)
        bbox_pred = bbox_pred.permute(0, 3, 4, 2, 1).contiguous().view(-1, 4)

        bbox_targets = bbox_targets.view(-1, 4)
        bbox_weights = bbox_weights.view(-1, 4)
        losses['loss_rpn_bbox'] = self.loss_bbox(
            bbox_pred, bbox_targets, weight=bbox_weights)

        return losses

    def predict(self, template_feats: Tuple[Tensor],
                search_feats: Tuple[Tensor], batch_data_samples: SampleList,
                prev_bbox: Tensor, scale_factor: Tensor) -> InstanceList:
        """Perform forward propagation of the tracking head and predict
        tracking results on the features of the upstream network.

        Args:
            template_feats (tuple[Tensor, ...]): Tuple of Tensor with
                shape (N, C, H, W) denoting the multi level feature maps of
                exemplar images. Typically H and W equal to 7.
            search_feats (tuple[Tensor, ...]): Tuple of Tensor with shape
                (N, C, H, W) denoting the multi level feature maps of
                search images. Typically H and W equal to 31.

            batch_data_samples (List[:obj:`TrackDataSample`]): The Data
                Samples. It usually includes information such as `gt_instance`.
            prev_bbox (Tensor): of shape (4, ) in [cx, cy, w, h] format.
            scale_factor (Tensor): scale factor.

        Returns:
            List[:obj:`InstanceData`]: Object tracking results of each image
            after the post process. Each item usually contains following keys.
                - scores (Tensor): Classification scores, has a shape (1, )
                - bboxes (Tensor): Has a shape (1, 4),
                  the last dimension 4 arrange as [x1, y1, x2, y2].
        """
        batch_img_metas = [
            data_samples.metainfo for data_samples in batch_data_samples
        ]
        outs = self(template_feats, search_feats)
        predictions = self.predict_by_feat(
            *outs,
            prev_bbox=prev_bbox,
            scale_factor=scale_factor,
            batch_img_metas=batch_img_metas)
        return predictions

    def predict_by_feat(self, cls_score: Tensor, bbox_pred: Tensor,
                        prev_bbox: Tensor, scale_factor: Tensor,
                        batch_img_metas: List[dict]) -> InstanceList:
        """Track `prev_bbox` to current frame based on the output of network.

        Args:
            cls_score (Tensor): of shape (1, 2 * num_base_anchors, H, W).
            bbox_pred (Tensor): of shape (1, 4 * num_base_anchors, H, W).
            prev_bbox (Tensor): of shape (4, ) in [cx, cy, w, h] format.
            scale_factor (Tensor): scale factor.
            batch_img_metas (List[dict]): the meta information of all images in
                a batch.

        Returns:
            List[:obj:`InstanceData`]: Object tracking results of each image
            after the post process. Each item usually contains following keys.
                - scores (Tensor): Classification scores, has a shape (1, )
                - bboxes (Tensor): Has a shape (1, 4),
                  the last dimension 4 arrange as [x1, y1, x2, y2].
        """
        score_maps_size = [(cls_score.shape[2:])]
        if not hasattr(self, 'anchors'):
            self.anchors = self.anchor_generator.grid_priors(
                score_maps_size, device=cls_score.device)[0]
            # Transform the coordinate origin from the top left corner to the
            # center in the scaled feature map.
            feat_h, feat_w = score_maps_size[0]
            stride_w, stride_h = self.anchor_generator.strides[0]
            self.anchors[:, 0:4:2] -= (feat_w // 2) * stride_w
            self.anchors[:, 1:4:2] -= (feat_h // 2) * stride_h

        if not hasattr(self, 'windows'):
            self.windows = self.anchor_generator.gen_2d_hanning_windows(
                score_maps_size, cls_score.device)[0]

        H, W = score_maps_size[0]
        cls_score = cls_score.view(2, -1, H, W)
        cls_score = cls_score.permute(2, 3, 1, 0).contiguous().view(-1, 2)
        cls_score = cls_score.softmax(dim=1)[:, 1]

        bbox_pred = bbox_pred.view(4, -1, H, W)
        bbox_pred = bbox_pred.permute(2, 3, 1, 0).contiguous().view(-1, 4)
        bbox_pred = self.bbox_coder.decode(self.anchors, bbox_pred)

        result = InstanceData()
        result.scores = cls_score
        result.bboxes = bbox_pred

        return self._bbox_post_process([result],
                                       prev_bbox,
                                       scale_factor,
                                       batch_img_metas=batch_img_metas)

    def _bbox_post_process(self, results: InstanceList, prev_bbox: Tensor,
                           scale_factor: Tensor, batch_img_metas: List[dict],
                           **kwargs) -> InstanceList:
        """The postprocess of tracking bboxes.

        Args:
            results (InstanceList): tracking results.
            prev_bbox (Tensor): of shape (4, ) in [cx, cy, w, h] format.
            scale_factor (Tensor): scale factor.
            batch_img_metas (List[dict]): the meta information of all images in
                a batch.

        Returns:
            List[:obj:`InstanceData`]: Object tracking results of each image
            after the post process. Each item usually contains following keys.
                - scores (Tensor): Classification scores, has a shape (1, )
                - bboxes (Tensor): Has a shape (1, 4),
                  the last dimension 4 arrange as [x1, y1, x2, y2].
        """
        result = results[0]
        bbox_pred = bbox_xyxy_to_cxcywh(result.bboxes)

        def change_ratio(ratio):
            return torch.max(ratio, 1. / ratio)

        def enlarge_size(w, h):
            pad = (w + h) * 0.5
            return torch.sqrt((w + pad) * (h + pad))

        # scale penalty
        scale_penalty = change_ratio(
            enlarge_size(bbox_pred[:, 2], bbox_pred[:, 3]) / enlarge_size(
                prev_bbox[2] * scale_factor, prev_bbox[3] * scale_factor))

        # aspect ratio penalty
        aspect_ratio_penalty = change_ratio(
            (prev_bbox[2] / prev_bbox[3]) /
            (bbox_pred[:, 2] / bbox_pred[:, 3]))

        # penalize cls_score
        penalty = torch.exp(-(aspect_ratio_penalty * scale_penalty - 1) *
                            self.test_cfg.penalty_k)
        penalty_score = penalty * result.scores

        # window penalty
        penalty_score = penalty_score * (1 - self.test_cfg.window_influence) \
            + self.windows * self.test_cfg.window_influence

        best_idx = torch.argmax(penalty_score)
        result = result[best_idx.item()]

        best_bbox = bbox_pred[best_idx, :] / scale_factor
        final_bbox = torch.zeros_like(best_bbox)

        # map the bbox center from the searched image to the original image.
        final_bbox[0] = best_bbox[0] + prev_bbox[0]
        final_bbox[1] = best_bbox[1] + prev_bbox[1]

        # smooth bbox
        lr = penalty[best_idx] * result.scores * self.test_cfg.lr
        final_bbox[2] = prev_bbox[2] * (1 - lr) + best_bbox[2] * lr
        final_bbox[3] = prev_bbox[3] * (1 - lr) + best_bbox[3] * lr

        # clip boundary
        img_shape = batch_img_metas[0]['ori_shape']
        # rather than [x1, x2, y1, y2] format.
        final_bbox = self._bbox_clip(final_bbox, img_shape[0], img_shape[1])

        result.bboxes = bbox_cxcywh_to_xyxy(final_bbox)[None]

        return [result]

    def _bbox_clip(self, bbox: Tensor, img_h: int, img_w: int) -> Tensor:
        """Clip the bbox with [cx, cy, w, h] format.

        Args:
            img (Tensor): of shape (1, C, H, W) encoding original input
                image.
            bbox (Tensor): The given instance bbox of first frame that
                need be tracked in the following frames. The shape of the box
                is of (4, ) shape in [cx, cy, w, h] format.

        Returns:
            Tensor: The clipped boxes.
        """
        bbox[0] = bbox[0].clamp(0., img_w)
        bbox[1] = bbox[1].clamp(0., img_h)
        bbox[2] = bbox[2].clamp(10., img_w)
        bbox[3] = bbox[3].clamp(10., img_h)
        return bbox<|MERGE_RESOLUTION|>--- conflicted
+++ resolved
@@ -4,13 +4,8 @@
 import torch
 import torch.nn as nn
 from mmcv.cnn.bricks import ConvModule
-<<<<<<< HEAD
-from mmdet.core.bbox.transforms import bbox_cxcywh_to_xyxy, bbox_xyxy_to_cxcywh
-=======
-from mmcv.runner import BaseModule, auto_fp16, force_fp32
 from mmdet.structures.bbox.transforms import (bbox_cxcywh_to_xyxy,
                                               bbox_xyxy_to_cxcywh)
->>>>>>> 643c9d4f
 from mmengine.data import InstanceData
 from mmengine.model import BaseModule
 from torch import Tensor
