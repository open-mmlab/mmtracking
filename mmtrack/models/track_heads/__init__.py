--- conflicted
+++ resolved
@@ -1,11 +1,7 @@
 # Copyright (c) OpenMMLab. All rights reserved.
 from .iounet_head import IouNetHead
-<<<<<<< HEAD
-from .prdimp_cls_head import PrdimpClsHead
-=======
 from .mask2former_head import Mask2FormerHead
 from .prdimp_cls_head import PrDiMPClsHead
->>>>>>> 2dbc2bbe
 from .quasi_dense_embed_head import QuasiDenseEmbedHead
 from .quasi_dense_track_head import QuasiDenseTrackHead
 from .roi_embed_head import RoIEmbedHead
@@ -16,9 +12,5 @@
 __all__ = [
     'CorrelationHead', 'SiameseRPNHead', 'RoIEmbedHead', 'RoITrackHead',
     'StarkHead', 'CornerPredictorHead', 'QuasiDenseEmbedHead',
-<<<<<<< HEAD
-    'QuasiDenseTrackHead', 'PrdimpClsHead', 'IouNetHead'
-=======
     'QuasiDenseTrackHead', 'PrDiMPClsHead', 'IouNetHead', 'Mask2FormerHead'
->>>>>>> 2dbc2bbe
 ]