import torch
from mmdet.models import build_detector
from mmdet.models.detectors import BaseDetector

from mmtrack.core.motion import flow_warp_feats
from ..builder import MODELS, build_motion


@MODELS.register_module()
class DffTwoStage(BaseDetector):

    def __init__(self, detector, motion, train_cfg=None, test_cfg=None):
        super(DffTwoStage, self).__init__()
        self.detector = build_detector(detector, train_cfg, test_cfg)
        self.motion = build_motion(motion)
        self.motion.init_weights()
        self.train_cfg = train_cfg
        self.test_cfg = test_cfg
<<<<<<< HEAD
        self.key_frame_interval = test_cfg.get('key_frame_interval', 10)
=======
>>>>>>> b1e5a61d

    def extract_feat(self, img):
        return self.detector.extract_feat(img)

    def forward_train(self,
                      img,
                      img_metas,
                      gt_bboxes,
                      gt_labels,
                      ref_img,
                      ref_img_metas,
                      ref_gt_bboxes,
                      ref_gt_labels,
                      gt_instance_ids=None,
                      gt_bboxes_ignore=None,
                      gt_masks=None,
                      proposals=None,
                      ref_gt_instance_ids=None,
                      ref_gt_bboxes_ignore=None,
                      ref_gt_masks=None,
                      ref_proposals=None,
                      **kwargs):
        assert len(img) == 1, \
            'Dff video detectors only support 1 batch size per gpu for now.'
        is_video_data = img_metas[0]['is_video_data']
        if is_video_data:
            flow_img = torch.cat((img, ref_img[:, 0]), dim=1)
            flow = self.motion(flow_img, img_metas)

            ref_x = self.extract_feat(ref_img[:, 0])
            x = []
            for i in range(len(ref_x)):
                x_single = flow_warp_feats(ref_x[i], flow)
                x.append(x_single)
        else:
            x = self.extract_feat(img)

        losses = dict()

        # RPN forward and loss
        if self.detector.with_rpn:
            proposal_cfg = self.train_cfg.get('rpn_proposal',
                                              self.test_cfg.rpn)
            rpn_losses, proposal_list = self.detector.rpn_head.forward_train(
                x,
                img_metas,
                gt_bboxes,
                gt_labels=None,
                gt_bboxes_ignore=gt_bboxes_ignore,
                proposal_cfg=proposal_cfg)
            losses.update(rpn_losses)
        else:
            proposal_list = proposals

        roi_losses = self.detector.roi_head.forward_train(
            x, img_metas, proposal_list, gt_bboxes, gt_labels,
            gt_bboxes_ignore, gt_masks, **kwargs)
        losses.update(roi_losses)

        return losses

    def simple_test(self, img, img_metas, proposals=None, rescale=False):
        """Test without augmentation."""
        key_frame_interval = self.test_cfg.get('key_frame_interval', 10)
        frame_id = img_metas[0]['frame_id']
        is_key_frame = False if frame_id % key_frame_interval else True

        if is_key_frame:
            x = self.extract_feat(img)
            self.key_img = img
            self.key_img_feats = x
        else:
            flow_img = torch.cat((img, self.key_img), dim=1)
            flow = self.motion(flow_img, img_metas)
            x = []
            for i in range(len(self.key_img_feats)):
                x_single = flow_warp_feats(self.key_img_feats[i], flow)
                x.append(x_single)

        if proposals is None:
            proposal_list = self.detector.rpn_head.simple_test_rpn(
                x, img_metas)
        else:
            proposal_list = proposals

        outs = self.detector.roi_head.simple_test(
            x, proposal_list, img_metas, rescale=rescale)
        results = dict()
        results['bbox_results'] = outs[0]
        if len(outs) == 2:
            results['segm_results'] = outs[1]
        return results

    def aug_test(self, imgs, img_metas, **kwargs):
        """Test function with test time augmentation."""
        raise NotImplementedError<|MERGE_RESOLUTION|>--- conflicted
+++ resolved
@@ -16,10 +16,6 @@
         self.motion.init_weights()
         self.train_cfg = train_cfg
         self.test_cfg = test_cfg
-<<<<<<< HEAD
-        self.key_frame_interval = test_cfg.get('key_frame_interval', 10)
-=======
->>>>>>> b1e5a61d
 
     def extract_feat(self, img):
         return self.detector.extract_feat(img)
