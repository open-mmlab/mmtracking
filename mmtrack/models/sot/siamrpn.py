import numpy as np
import torch
from addict import Dict
from mmdet.core.bbox.transforms import bbox_cxcywh_to_xyxy, bbox_xyxy_to_cxcywh
from mmdet.models.builder import build_backbone, build_head, build_neck
from torch.nn.modules.batchnorm import _BatchNorm
from torch.nn.modules.conv import _ConvNd

from ..builder import MODELS
from .base import BaseSingleObjectTracker


@MODELS.register_module()
class SiamRPN(BaseSingleObjectTracker):
    """SiamRPN++: Evolution of Siamese Visual Tracking with Very Deep Networks.

    This single object tracker is the implementation of `SiamRPN++
    <https://arxiv.org/abs/1812.11703>`_.
    """

    def __init__(self,
                 pretrains=None,
                 backbone=None,
                 neck=None,
                 head=None,
                 frozen_modules=None,
                 train_cfg=None,
                 test_cfg=None):
        super(SiamRPN, self).__init__()
        self.backbone = build_backbone(backbone)
        if neck is not None:
            self.neck = build_neck(neck)
        head = head.copy()
        head.update(train_cfg=train_cfg.rpn, test_cfg=test_cfg.rpn)
        self.head = build_head(head)

        self.test_cfg = test_cfg
        self.train_cfg = train_cfg

        self.init_weights(pretrains)
        if frozen_modules is not None:
            self.freeze_module(frozen_modules)

    def init_weights(self, pretrain):
        """Initialize the weights of modules in single object tracker.

        Args:
            pretrained (dict): Path to pre-trained weights.
        """
        if pretrain is None:
            pretrain = dict()
        assert isinstance(pretrain, dict), '`pretrain` must be a dict.'
        if self.with_backbone and pretrain.get('backbone', False):
            self.init_module('backbone', pretrain['backbone'])

        if self.with_neck:
            for m in self.neck.modules():
                if isinstance(m, _ConvNd) or isinstance(m, _BatchNorm):
                    m.reset_parameters()

        if self.with_head:
            for m in self.head.modules():
                if isinstance(m, _ConvNd) or isinstance(m, _BatchNorm):
                    m.reset_parameters()

    def forward_template(self, z_img):
        """Extract the features of exemplar images.

        Args:
            z_img (Tensor): of shape (N, C, H, W) encoding input exemplar
                images. Typically H and W equal to 127.

        Returns:
            tuple(Tensor): Multi level feature map of exemplar images.
        """
        z_feat = self.backbone(z_img)
        if self.with_neck:
            z_feat = self.neck(z_feat)

        z_feat_center = []
        for i in range(len(z_feat)):
            left = (z_feat[i].size(3) - self.test_cfg.center_size) // 2
            right = left + self.test_cfg.center_size
            z_feat_center.append(z_feat[i][:, :, left:right, left:right])
        return tuple(z_feat_center)

    def forward_search(self, x_img):
        """Extract the features of search images.

        Args:
            x_img (Tensor): of shape (N, C, H, W) encoding input search
                images. Typically H and W equal to 255.

        Returns:
            tuple(Tensor): Multi level feature map of search images.
        """
        x_feat = self.backbone(x_img)
        if self.with_neck:
            x_feat = self.neck(x_feat)
        return x_feat

    def get_cropped_img(self, img, center_xy, target_size, crop_size,
                        avg_channel):
        """Crop image.

        Only used during testing.

        This function mainly contains two steps:
        1. Crop `img` based on center `center_xy` and size `crop_size`. If the
        cropped image is out of boundary of `img`, use `avg_channel` to pad.
        2. Resize the cropped image to `target_size`.

        Args:
            img (Tensor): of shape (1, C, H, W) encoding original input
                image.
            center_xy (Tensor): of shape (2, ) denoting the center point for
                cropping image.
            target_size (int): The output size of cropped image.
            crop_size (Tensor): The size for cropping image.
            avg_channel (Tensor): of shape (3, ) denoting the padding values.

        Returns:
            Tensor: of shape (1, C, target_size, target_size) encoding the
            resized cropped image.
        """
        N, C, H, W = img.shape
        context_xmin = int(center_xy[0] - crop_size / 2)
        context_xmax = int(center_xy[0] + crop_size / 2)
        context_ymin = int(center_xy[1] - crop_size / 2)
        context_ymax = int(center_xy[1] + crop_size / 2)

        left_pad = max(0, -context_xmin)
        top_pad = max(0, -context_ymin)
        right_pad = max(0, context_xmax - W)
        bottom_pad = max(0, context_ymax - H)

        context_xmin += left_pad
        context_xmax += left_pad
        context_ymin += top_pad
        context_ymax += top_pad

        avg_channel = avg_channel[:, None, None]
        if any([top_pad, bottom_pad, left_pad, right_pad]):
            new_img = img.new_zeros(N, C, H + top_pad + bottom_pad,
                                    W + left_pad + right_pad)
            new_img[..., top_pad:top_pad + H, left_pad:left_pad + W] = img
            if top_pad:
                new_img[..., :top_pad, left_pad:left_pad + W] = avg_channel
            if bottom_pad:
                new_img[..., H + top_pad:, left_pad:left_pad + W] = avg_channel
            if left_pad:
                new_img[..., :left_pad] = avg_channel
            if right_pad:
                new_img[..., W + left_pad:] = avg_channel
            crop_img = new_img[..., context_ymin:context_ymax + 1,
                               context_xmin:context_xmax + 1]
        else:
            crop_img = img[..., context_ymin:context_ymax + 1,
                           context_xmin:context_xmax + 1]

        crop_img = torch.nn.functional.interpolate(
            crop_img,
            size=(target_size, target_size),
            mode='bilinear',
            align_corners=False)
        return crop_img

    def _bbox_clip(self, bbox, img_h, img_w):
        """Clip the bbox with [cx, cy, w, h] format."""
        bbox[0] = bbox[0].clamp(0., img_w)
        bbox[1] = bbox[1].clamp(0., img_h)
        bbox[2] = bbox[2].clamp(10., img_w)
        bbox[3] = bbox[3].clamp(10., img_h)
        return bbox

    def init(self, img, bbox):
        """Initialize the single object tracker in the first frame.

        Args:
            img (Tensor): of shape (1, C, H, W) encoding original input
                image.
            bbox (Tensor): The given instance bbox of first frame that need be
                tracked in the following frames. The shape of the box is (4, )
                with [cx, cy, w, h] format.

        Returns:
            tuple(z_feat, avg_channel): z_feat is a tuple[Tensor] that
            contains the multi level feature maps of exemplar image,
            avg_channel is Tensor with shape (3, ), and denotes the padding
            values.
        """
        z_width = bbox[2] + self.test_cfg.context_amount * (bbox[2] + bbox[3])
        z_height = bbox[3] + self.test_cfg.context_amount * (bbox[2] + bbox[3])
        z_size = torch.round(torch.sqrt(z_width * z_height))
        avg_channel = torch.mean(img, dim=(0, 2, 3))
        z_crop = self.get_cropped_img(img, bbox[0:2],
                                      self.test_cfg.exemplar_size, z_size,
                                      avg_channel)
        z_feat = self.forward_template(z_crop)
        return z_feat, avg_channel

    def track(self, img, bbox, z_feat, avg_channel):
        """Track the box `bbox` of previous frame to current frame `img`.

        Args:
            img (Tensor): of shape (1, C, H, W) encoding original input
                image.
            bbox (Tensor): The bbox in previous frame. The shape of the box is
                (4, ) in [cx, cy, w, h] format.
            z_feat (tuple[Tensor]): The multi level feature maps of exemplar
                image in the first frame.
            avg_channel (Tensor): of shape (3, ) denoting the padding values.

        Returns:
            tuple(best_score, best_bbox): best_score is a Tensor denoting the
            score of best_bbox, best_bbox is a Tensor of shape (4, ) in
            [cx, cy, w, h] format, and denotes the best tracked bbox in
            current frame.
        """
        z_width = bbox[2] + self.test_cfg.context_amount * (bbox[2] + bbox[3])
        z_height = bbox[3] + self.test_cfg.context_amount * (bbox[2] + bbox[3])
        z_size = torch.sqrt(z_width * z_height)

        x_size = torch.round(
            z_size * (self.test_cfg.search_size / self.test_cfg.exemplar_size))
        x_crop = self.get_cropped_img(img, bbox[0:2],
                                      self.test_cfg.search_size, x_size,
                                      avg_channel)

        x_feat = self.forward_search(x_crop)
        cls_score, bbox_pred = self.head(z_feat, x_feat)
        scale_factor = self.test_cfg.exemplar_size / z_size
        best_score, best_bbox = self.head.get_bbox(cls_score, bbox_pred, bbox,
                                                   scale_factor)

        # clip boundary
        best_bbox = self._bbox_clip(best_bbox, img.shape[2], img.shape[3])
        return best_score, best_bbox

    def simple_test(self, img, img_metas, gt_bboxes, **kwargs):
        """Test without augmentation.

        Args:
            img (Tensor): of shape (1, C, H, W) encoding input image.
            img_metas (list[dict]): list of image information dict where each
                dict has: 'img_shape', 'scale_factor', 'flip', and may also
                contain 'filename', 'ori_shape', 'pad_shape', and
                'img_norm_cfg'. For details on the values of these keys see
                `mmtrack/datasets/pipelines/formatting.py:VideoCollect`.
            gt_bboxes (list[Tensor]): list of ground truth bboxes for each
                image with shape (1, 4) in [tl_x, tl_y, br_x, br_y] format.

        Returns:
            dict[str : ndarray]: The tracking results.
        """
        frame_id = img_metas[0].get('frame_id', -1)
        assert frame_id >= 0
        assert len(img) == 1, 'only support batch_size=1 when testing'

        if frame_id == 0:
            gt_bboxes = gt_bboxes[0][0]
            self.memo = Dict()
            self.memo.bbox = bbox_xyxy_to_cxcywh(gt_bboxes)
            self.memo.z_feat, self.memo.avg_channel = self.init(
                img, self.memo.bbox)
<<<<<<< HEAD
            best_score = -1
=======
            best_score = -1.
>>>>>>> f68801a7
        else:
            best_score, self.memo.bbox = self.track(img, self.memo.bbox,
                                                    self.memo.z_feat,
                                                    self.memo.avg_channel)
            self.memo.bbox = torch.round(self.memo.bbox)

        bbox_pred = bbox_cxcywh_to_xyxy(self.memo.bbox)
        results = dict()
<<<<<<< HEAD
        if best_score == -1:
=======
        if best_score == -1.:
>>>>>>> f68801a7
            results['track_results'] = np.concatenate(
                (bbox_pred.cpu().numpy(), np.array([best_score])))
        else:
            results['track_results'] = np.concatenate(
                (bbox_pred.cpu().numpy(), best_score.cpu().numpy()[None]))
        return results

    def forward_train(self, img, img_metas, gt_bboxes, search_img,
                      search_img_metas, search_gt_bboxes, is_positive_pairs,
                      **kwargs):
        """
        Args:
            img (Tensor): of shape (N, C, H, W) encoding input exemplar images.
                Typically H and W equal to 127.

            img_metas (list[dict]): list of image information dict where each
                dict has: 'img_shape', 'scale_factor', 'flip', and may also
                contain 'filename', 'ori_shape', 'pad_shape', and
                'img_norm_cfg'. For details on the values of these keys see
                `mmtrack/datasets/pipelines/formatting.py:VideoCollect`.

            gt_bboxes (list[Tensor]): Ground truth bboxes for each exemplar
                image with shape (1, 4) in [tl_x, tl_y, br_x, br_y] format.

            search_img (Tensor): of shape (N, 1, C, H, W) encoding input search
                images. 1 denotes there is only one search image for each
                exemplar image. Typically H and W equal to 255.

            search_img_metas (list[list[dict]]): The second list only has one
                element. The first list contains search image information dict
                where each dict has: 'img_shape', 'scale_factor', 'flip', and
                may also contain 'filename', 'ori_shape', 'pad_shape', and
                'img_norm_cfg'. For details on the values of these keys see
                `mmtrack/datasets/pipelines/formatting.py:VideoCollect`.

            search_gt_bboxes (list[Tensor]): Ground truth bboxes for each
                search image with shape (1, 5) in [0.0, tl_x, tl_y, br_x, br_y]
                format.

            is_positive_pairs (list[bool]): list of bool denoting whether each
                exemplar image and corresponding seach image is positive pair.

        Returns:
            dict[str, Tensor]: a dictionary of loss components.
        """
        search_img = search_img[:, 0]

        z_feat = self.forward_template(img)
        x_feat = self.forward_search(search_img)
        cls_score, bbox_pred = self.head(z_feat, x_feat)

        losses = dict()
        bbox_targets = self.head.get_targets(search_gt_bboxes,
                                             cls_score.shape[2:],
                                             is_positive_pairs)
        head_losses = self.head.loss(cls_score, bbox_pred, *bbox_targets)
        losses.update(head_losses)

        return losses<|MERGE_RESOLUTION|>--- conflicted
+++ resolved
@@ -263,11 +263,7 @@
             self.memo.bbox = bbox_xyxy_to_cxcywh(gt_bboxes)
             self.memo.z_feat, self.memo.avg_channel = self.init(
                 img, self.memo.bbox)
-<<<<<<< HEAD
-            best_score = -1
-=======
             best_score = -1.
->>>>>>> f68801a7
         else:
             best_score, self.memo.bbox = self.track(img, self.memo.bbox,
                                                     self.memo.z_feat,
@@ -276,11 +272,7 @@
 
         bbox_pred = bbox_cxcywh_to_xyxy(self.memo.bbox)
         results = dict()
-<<<<<<< HEAD
-        if best_score == -1:
-=======
         if best_score == -1.:
->>>>>>> f68801a7
             results['track_results'] = np.concatenate(
                 (bbox_pred.cpu().numpy(), np.array([best_score])))
         else:
