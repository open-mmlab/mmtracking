# Copyright (c) OpenMMLab. All rights reserved.
import os
import os.path as osp
import shutil
import time

import numpy as np
from mmcv.utils import print_log
from mmdet.datasets import DATASETS

from .base_sot_dataset import BaseSOTDataset


@DATASETS.register_module()
class TrackingNetDataset(BaseSOTDataset):
    """TrackingNet dataset of single object tracking.

    The dataset can both support training and testing mode.
    """

    def __init__(self, chunks_list=['all'], *args, **kwargs):
        """Initialization of SOT dataset class.

        Args:
            chunks_list (list, optional): the training chunks. The optional
                values in this list are: 0, 1, 2, ..., 10, 11 and 'all'. Some
                methods may only use part of the dataset. Default to all
                chunks, namely ['all'].
        """
        if isinstance(chunks_list, (str, int)):
            chunks_list = [chunks_list]
        assert set(chunks_list).issubset(set(range(12)) | {'all'})
        self.chunks_list = chunks_list
        super(TrackingNetDataset, self).__init__(*args, **kwargs)

    def load_data_infos(self, split='train'):
        """Load dataset information.

        Args:
            split (str, optional): the split of dataset. Defaults to 'train'.

        Returns:
            list[dict]: the length of the list is the number of videos. The
                inner dict is in the following format:
                    {
                        'video_path': the video path
                        'ann_path': the annotation path
                        'start_frame_id': the starting frame ID number
                            contained in the image name
                        'end_frame_id': the ending frame ID number contained in
                            the image name
                        'framename_template': the template of image name
                    }
        """
        print('Loading TrackingNet dataset...')
        start_time = time.time()
        if split == 'test':
            chunks = ['TEST']
        elif split == 'train':
            if 'all' in self.chunks_list:
                chunks = [f'TRAIN_{i}' for i in range(12)]
            else:
                chunks = [f'TRAIN_{chunk}' for chunk in self.chunks_list]
        else:
            raise NotImplementedError

        assert len(chunks) > 0
        chunks = set(chunks)
        data_infos = []
<<<<<<< HEAD
        data_infos_str = self.file_client.get_text(
            self.ann_file).strip().split('\n')
        # the first line of annotation file is a dataset comment.
        for line in data_infos_str[1:]:
            line = line.strip().split(',')
            chunk = line[0].split('/')[0]
            if chunk in chunks:
                data_info = dict(
                    video_path=line[0],
                    ann_path=line[1],
                    start_frame_id=int(line[2]),
                    end_frame_id=int(line[3]),
                    framename_template='%d.jpg')
                data_infos.append(data_info)
=======
        with open(self.ann_file, 'r') as f:
            # the first line of annotation file is dataset comment.
            for line in f.readlines()[1:]:
                # compatible with different OS.
                line = line.strip().replace('/', os.sep).split(',')
                chunk = line[0].split(os.sep)[0]
                if chunk in chunks:
                    data_info = dict(
                        video_path=line[0],
                        ann_path=line[1],
                        start_frame_id=int(line[2]),
                        end_frame_id=int(line[3]),
                        framename_template='%d.jpg')
                    data_infos.append(data_info)
>>>>>>> c6e1e856
        print(f'TrackingNet dataset loaded! ({time.time()-start_time:.2f} s)')
        return data_infos

    def prepare_test_data(self, video_ind, frame_ind):
        """Get testing data of one frame. We parse one video, get one frame
        from it and pass the frame information to the pipeline.

        Args:
            video_ind (int): video index
            frame_ind (int): frame index

        Returns:
            dict: testing data of one frame.
        """
        if self.test_memo.get('video_ind', None) != video_ind:
            self.test_memo.video_ind = video_ind
            self.test_memo.img_infos = self.get_img_infos_from_video(video_ind)
        assert 'video_ind' in self.test_memo and 'img_infos' in self.test_memo

        img_info = dict(
            filename=self.test_memo.img_infos['filename'][frame_ind],
            frame_id=frame_ind)
        if frame_ind == 0:
            ann_infos = self.get_ann_infos_from_video(video_ind)
            ann_info = dict(
                bboxes=ann_infos['bboxes'][frame_ind], visible=True)
        else:
            ann_info = dict(
                bboxes=np.array([0] * 4, dtype=np.float32), visible=True)

        results = dict(img_info=img_info, ann_info=ann_info)
        self.pre_pipeline(results)
        results = self.pipeline(results)
        return results

    def format_results(self, results, resfile_path=None, logger=None):
        """Format the results to txts (standard format for TrackingNet
        Challenge).

        Args:
            results (dict(list[ndarray])): Testing results of the dataset.
            resfile_path (str): Path to save the formatted results.
                Defaults to None.
            logger (logging.Logger | str | None, optional): defaults to None.
        """
        # prepare saved dir
        assert resfile_path is not None, 'Please give key-value pair \
            like resfile_path=xxx in argparse'

        if not osp.isdir(resfile_path):
            os.makedirs(resfile_path, exist_ok=True)

        print_log(
            f"-------- There are total {len(results['track_bboxes'])} images "
            '--------',
            logger=logger)

        # transform tracking results format
        # from [bbox_1, bbox_2, ...] to {'video_1':[bbox_1, bbox_2, ...], ...}
        start_ind = end_ind = 0
        for num, video_info in zip(self.num_frames_per_video, self.data_infos):
            end_ind += num
            video_name = video_info['video_path'].split('/')[-1]
            video_txt = osp.join(resfile_path, '{}.txt'.format(video_name))
            with open(video_txt, 'w') as f:
                for bbox in results['track_bboxes'][start_ind:end_ind]:
                    bbox = [
                        str(f'{bbox[0]:.4f}'),
                        str(f'{bbox[1]:.4f}'),
                        str(f'{(bbox[2] - bbox[0]):.4f}'),
                        str(f'{(bbox[3] - bbox[1]):.4f}')
                    ]
                    line = ','.join(bbox) + '\n'
                    f.writelines(line)
            start_ind += num

        shutil.make_archive(resfile_path, 'zip', resfile_path)
        shutil.rmtree(resfile_path)

<<<<<<< HEAD
        print(
            f'-------- The results are stored in {resfile_path}.zip --------')
=======
        print_log(
            f'-------- The results are stored in {resfile_path}.zip --------',
            logger=logger)
>>>>>>> c6e1e856
<|MERGE_RESOLUTION|>--- conflicted
+++ resolved
@@ -67,7 +67,6 @@
         assert len(chunks) > 0
         chunks = set(chunks)
         data_infos = []
-<<<<<<< HEAD
         data_infos_str = self.file_client.get_text(
             self.ann_file).strip().split('\n')
         # the first line of annotation file is a dataset comment.
@@ -82,22 +81,6 @@
                     end_frame_id=int(line[3]),
                     framename_template='%d.jpg')
                 data_infos.append(data_info)
-=======
-        with open(self.ann_file, 'r') as f:
-            # the first line of annotation file is dataset comment.
-            for line in f.readlines()[1:]:
-                # compatible with different OS.
-                line = line.strip().replace('/', os.sep).split(',')
-                chunk = line[0].split(os.sep)[0]
-                if chunk in chunks:
-                    data_info = dict(
-                        video_path=line[0],
-                        ann_path=line[1],
-                        start_frame_id=int(line[2]),
-                        end_frame_id=int(line[3]),
-                        framename_template='%d.jpg')
-                    data_infos.append(data_info)
->>>>>>> c6e1e856
         print(f'TrackingNet dataset loaded! ({time.time()-start_time:.2f} s)')
         return data_infos
 
@@ -177,11 +160,6 @@
         shutil.make_archive(resfile_path, 'zip', resfile_path)
         shutil.rmtree(resfile_path)
 
-<<<<<<< HEAD
-        print(
-            f'-------- The results are stored in {resfile_path}.zip --------')
-=======
         print_log(
             f'-------- The results are stored in {resfile_path}.zip --------',
-            logger=logger)
->>>>>>> c6e1e856
+            logger=logger)