import numpy as np
from mmcv.utils import print_log
from mmdet.datasets import DATASETS

from mmtrack.core.evaluation import eval_sot_ope
from .coco_video_dataset import CocoVideoDataset


@DATASETS.register_module()
class LaSOTDataset(CocoVideoDataset):
    """LaSOT dataset for the testing of single object tracking.

    The dataset doesn't support training mode.
    """

    CLASSES = (0, )

    def __init__(self, *args, **kwargs):
        super().__init__(*args, **kwargs)

    def _parse_ann_info(self, img_info, ann_info):
        """Parse bbox annotations.

        Args:
            img_info (dict): image information.
            ann_info (list[dict]): Annotation information of an image. Each
                image only has one bbox annotation.

        Returns:
            dict: A dict containing the following keys: bboxes, labels,
            ignore. labels are not useful in SOT.
        """
        gt_bboxes = np.array(ann_info[0]['bbox'], dtype=np.float32)
        # convert [x1, y1, w, h] to [x1, y1, x2, y2]
        gt_bboxes[2] += gt_bboxes[0]
        gt_bboxes[3] += gt_bboxes[1]
        gt_labels = np.array(self.cat2label[ann_info[0]['category_id']])
        ignore = ann_info[0]['full_occlusion'] or ann_info[0]['out_of_view']
        ann = dict(bboxes=gt_bboxes, labels=gt_labels, ignore=ignore)
        return ann

    def evaluate(self, results, metric=['track'], logger=None):
        """Evaluation in OPE protocol.

        Args:
            results (dict): Testing results of the dataset.
            metric (str | list[str]): Metrics to be evaluated. Options are
                'track'.
            logger (logging.Logger | str | None): Logger used for printing
                related information during evaluation. Default: None.

        Returns:
            dict[str, float]: OPE style evaluation metric (i.e. success,
            norm precision and precision).
        """
        if isinstance(metric, list):
            metrics = metric
        elif isinstance(metric, str):
            metrics = [metric]
        else:
            raise TypeError('metric must be a list or a str.')
        allowed_metrics = ['track']
        for metric in metrics:
            if metric not in allowed_metrics:
                raise KeyError(f'metric {metric} is not supported.')

        eval_results = dict()
        if 'track' in metrics:
            assert len(self.data_infos) == len(results['track_results'])
            print_log('Evaluate OPE Benchmark...', logger=logger)
            inds = [
                i for i, _ in enumerate(self.data_infos) if _['frame_id'] == 0
            ]
            num_vids = len(inds)
            inds.append(len(self.data_infos))

<<<<<<< HEAD
            track_results = [
                results['track_results'][inds[i]:inds[i + 1]][1:]
=======
            track_bboxes = [
                list(
                    map(lambda x: x[:4],
                        results['track_results'][inds[i]:inds[i + 1]]))
>>>>>>> f68801a7
                for i in range(num_vids)
            ]

            ann_infos = [self.get_ann_info(_) for _ in self.data_infos]
            ann_infos = [
                ann_infos[inds[i]:inds[i + 1]] for i in range(num_vids)
            ]
            track_eval_results = eval_sot_ope(
                results=track_bboxes, annotations=ann_infos)
            eval_results.update(track_eval_results)

            for k, v in eval_results.items():
                if isinstance(v, float):
                    eval_results[k] = float(f'{(v):.3f}')
            print_log(eval_results, logger=logger)

        return eval_results<|MERGE_RESOLUTION|>--- conflicted
+++ resolved
@@ -74,15 +74,10 @@
             num_vids = len(inds)
             inds.append(len(self.data_infos))
 
-<<<<<<< HEAD
-            track_results = [
-                results['track_results'][inds[i]:inds[i + 1]][1:]
-=======
             track_bboxes = [
                 list(
                     map(lambda x: x[:4],
                         results['track_results'][inds[i]:inds[i + 1]]))
->>>>>>> f68801a7
                 for i in range(num_vids)
             ]
 
