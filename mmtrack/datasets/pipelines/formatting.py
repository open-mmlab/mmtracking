import numpy as np
from mmcv.parallel import DataContainer as DC
from mmdet.datasets.builder import PIPELINES
from mmdet.datasets.pipelines import to_tensor


@PIPELINES.register_module()
class VideoCollect(object):

    def __init__(self,
                 keys,
                 meta_keys=('frame_id', 'is_video_data'),
                 default_meta_keys=('filename', 'ori_filename', 'ori_shape',
                                    'img_shape', 'pad_shape', 'scale_factor',
                                    'flip', 'flip_direction', 'img_norm_cfg')):
        self.keys = keys
        if isinstance(meta_keys, str):
            meta_keys = (meta_keys, )
        else:
            assert isinstance(meta_keys, tuple), \
                'meta_keys must be str or tuple'
        self.meta_keys = meta_keys + default_meta_keys

    def __call__(self, results):
        outs = []
        for _results in results:
            _results = self._add_default_meta_keys(_results)
            _results = self._collect(_results)
            outs.append(_results)

        return outs

    def _collect(self, results):
        data = {}
        img_meta = {}
        for key in self.meta_keys:
            if key in results:
                img_meta[key] = results[key]
        data['img_metas'] = img_meta
        for key in self.keys:
            data[key] = results[key]
        return data

    def _add_default_meta_keys(self, results):
        """Add default meta keys.

        We set default meta keys including `pad_shape`, `scale_factor` and
        `img_norm_cfg` to avoid the case where no `Resize`, `Normalize` and
        `Pad` are implemented during the whole pipeline.

        Args:
            results (dict): Result dict contains the data to convert.

        Returns:
            results (dict): Updated result dict contains the data to convert.
        """
        img = results['img']
        results.setdefault('pad_shape', img.shape)
        results.setdefault('scale_factor', 1.0)
        num_channels = 1 if len(img.shape) < 3 else img.shape[2]
        results.setdefault(
            'img_norm_cfg',
            dict(
                mean=np.zeros(num_channels, dtype=np.float32),
                std=np.ones(num_channels, dtype=np.float32),
                to_rgb=False))
        return results


@PIPELINES.register_module()
class ConcatVideoReferences(object):

    def __call__(self, results):
        assert (isinstance(results, list)), 'results must be list'
        outs = results[:1]
        for i, result in enumerate(results[1:], 1):
            if 'img' in result:
                img = result['img']
                if len(img.shape) < 3:
                    img = np.expand_dims(img, -1)
                if i == 1:
                    result['img'] = np.expand_dims(img, -1)
                else:
                    outs[1]['img'] = np.concatenate(
                        (outs[1]['img'], np.expand_dims(img, -1)), axis=-1)
            for key in ['img_metas', 'gt_masks']:
                if key in result:
                    if i == 1:
                        result[key] = [result[key]]
                    else:
                        outs[1][key].append(result[key])
            for key in [
                    'proposals', 'gt_bboxes', 'gt_bboxes_ignore', 'gt_labels',
                    'gt_instance_ids'
            ]:
                if key not in result:
                    continue
                value = result[key]
                if value.ndim == 1:
                    value = value[:, None]
                N = value.shape[0]
                value = np.concatenate((np.full((N, 1), i - 1), value), axis=1)
                if i == 1:
                    result[key] = value
                else:
                    outs[1][key] = np.concatenate((outs[1][key], value),
                                                  axis=0)
            if 'gt_semantic_seg' in result:
                if i == 1:
                    result['gt_semantic_seg'] = result['gt_semantic_seg'][...,
                                                                          None,
                                                                          None]
                else:
                    outs[1]['gt_semantic_seg'] = np.concatenate(
                        (outs[1]['gt_semantic_seg'],
                         result['gt_semantic_seg'][..., None, None]),
                        axis=-1)
            if i == 1:
                outs.append(result)
        return outs


@PIPELINES.register_module()
class MultiImagesToTensor(object):

    def __init__(self, ref_prefix='ref'):
        self.ref_prefix = ref_prefix

    def __call__(self, results):
        outs = []
        for _results in results:
            _results = self.images_to_tensor(_results)
            outs.append(_results)

        data = {}
        data.update(outs[0])
        if len(outs) == 2:
            for k, v in outs[1].items():
                data[f'{self.ref_prefix}_{k}'] = v

        return data

    def images_to_tensor(self, results):
        if 'img' in results:
            img = results['img']
            if len(img.shape) == 3:
                img = np.ascontiguousarray(img.transpose(2, 0, 1))
            else:
                img = np.ascontiguousarray(img.transpose(3, 2, 0, 1))
            results['img'] = to_tensor(img)
        if 'proposals' in results:
            results['proposals'] = to_tensor(results['proposals'])
        if 'img_metas' in results:
            results['img_metas'] = DC(results['img_metas'], cpu_only=True)
        return results


@PIPELINES.register_module()
class SeqDefaultFormatBundle(object):

    def __init__(self, ref_prefix='ref'):
        self.ref_prefix = ref_prefix

    def __call__(self, results):
        outs = []
        for _results in results:
            _results = self.default_format_bundle(_results)
            outs.append(_results)

        data = {}
        data.update(outs[0])
        for k, v in outs[1].items():
            data[f'{self.ref_prefix}_{k}'] = v

        return data

    def default_format_bundle(self, results):
        """Call function to transform and format common fields in results.

        Args:
            results (dict): Result dict contains the data to convert.

        Returns:
            dict: The result dict contains the data that is formatted with \
                default bundle.
        """

        if 'img' in results:
            img = results['img']
            if len(img.shape) == 3:
                img = np.ascontiguousarray(img.transpose(2, 0, 1))
            else:
                img = np.ascontiguousarray(img.transpose(3, 2, 0, 1))
            results['img'] = DC(to_tensor(img), stack=True)
        for key in [
                'proposals', 'gt_bboxes', 'gt_bboxes_ignore', 'gt_labels',
                'gt_instance_ids'
        ]:
            if key not in results:
                continue
            results[key] = DC(to_tensor(results[key]))
        for key in ['img_metas', 'gt_masks']:
            if key in results:
                results[key] = DC(results[key], cpu_only=True)
        if 'gt_semantic_seg' in results:
            semantic_seg = results['gt_semantic_seg']
            if len(semantic_seg.shape) == 2:
                semantic_seg = semantic_seg[None, ...]
            else:
                semantic_seg = np.ascontiguousarray(
                    semantic_seg.transpose(3, 2, 0, 1))
            results['gt_semantic_seg'] = DC(
                to_tensor(results['gt_semantic_seg']), stack=True)
        return results

    def __repr__(self):
<<<<<<< HEAD
        return self.__class__.__name__
=======
        return self.__class__.__name__


@PIPELINES.register_module()
class VideoCollect(object):

    def __init__(self,
                 keys,
                 meta_keys=('frame_id', 'is_video_data'),
                 default_meta_keys=('filename', 'ori_filename', 'ori_shape',
                                    'img_shape', 'pad_shape', 'scale_factor',
                                    'flip', 'flip_direction', 'img_norm_cfg')):
        self.keys = keys
        if isinstance(meta_keys, str):
            meta_keys = (meta_keys, )
        else:
            assert isinstance(meta_keys, tuple), \
                'meta_keys must be str or tuple'
        self.meta_keys = meta_keys + default_meta_keys

    def __call__(self, results):
        results_is_dict = isinstance(results, dict)
        if results_is_dict:
            results = [results]
        outs = []
        for _results in results:
            _results = self._add_default_meta_keys(_results)
            _results = self._collect_meta_keys(_results)
            outs.append(_results)

        return outs[0] if results_is_dict else outs

    def _collect_meta_keys(self, results):
        data = {}
        img_meta = {}
        for key in self.meta_keys:
            img_meta[key] = results[key]
        data['img_metas'] = img_meta
        for key in self.keys:
            data[key] = results[key]
        return data

    def _add_default_meta_keys(self, results):
        """Add default meta keys.

        We set default meta keys including `pad_shape`, `scale_factor` and
        `img_norm_cfg` to avoid the case where no `Resize`, `Normalize` and
        `Pad` are implemented during the whole pipeline.

        Args:
            results (dict): Result dict contains the data to convert.

        Returns:
            results (dict): Updated result dict contains the data to convert.
        """
        img = results['img']
        results.setdefault('pad_shape', img.shape)
        results.setdefault('scale_factor', 1.0)
        num_channels = 1 if len(img.shape) < 3 else img.shape[2]
        results.setdefault(
            'img_norm_cfg',
            dict(
                mean=np.zeros(num_channels, dtype=np.float32),
                std=np.ones(num_channels, dtype=np.float32),
                to_rgb=False))
        return results
>>>>>>> f6e59ba7
<|MERGE_RESOLUTION|>--- conflicted
+++ resolved
@@ -2,69 +2,6 @@
 from mmcv.parallel import DataContainer as DC
 from mmdet.datasets.builder import PIPELINES
 from mmdet.datasets.pipelines import to_tensor
-
-
-@PIPELINES.register_module()
-class VideoCollect(object):
-
-    def __init__(self,
-                 keys,
-                 meta_keys=('frame_id', 'is_video_data'),
-                 default_meta_keys=('filename', 'ori_filename', 'ori_shape',
-                                    'img_shape', 'pad_shape', 'scale_factor',
-                                    'flip', 'flip_direction', 'img_norm_cfg')):
-        self.keys = keys
-        if isinstance(meta_keys, str):
-            meta_keys = (meta_keys, )
-        else:
-            assert isinstance(meta_keys, tuple), \
-                'meta_keys must be str or tuple'
-        self.meta_keys = meta_keys + default_meta_keys
-
-    def __call__(self, results):
-        outs = []
-        for _results in results:
-            _results = self._add_default_meta_keys(_results)
-            _results = self._collect(_results)
-            outs.append(_results)
-
-        return outs
-
-    def _collect(self, results):
-        data = {}
-        img_meta = {}
-        for key in self.meta_keys:
-            if key in results:
-                img_meta[key] = results[key]
-        data['img_metas'] = img_meta
-        for key in self.keys:
-            data[key] = results[key]
-        return data
-
-    def _add_default_meta_keys(self, results):
-        """Add default meta keys.
-
-        We set default meta keys including `pad_shape`, `scale_factor` and
-        `img_norm_cfg` to avoid the case where no `Resize`, `Normalize` and
-        `Pad` are implemented during the whole pipeline.
-
-        Args:
-            results (dict): Result dict contains the data to convert.
-
-        Returns:
-            results (dict): Updated result dict contains the data to convert.
-        """
-        img = results['img']
-        results.setdefault('pad_shape', img.shape)
-        results.setdefault('scale_factor', 1.0)
-        num_channels = 1 if len(img.shape) < 3 else img.shape[2]
-        results.setdefault(
-            'img_norm_cfg',
-            dict(
-                mean=np.zeros(num_channels, dtype=np.float32),
-                std=np.ones(num_channels, dtype=np.float32),
-                to_rgb=False))
-        return results
 
 
 @PIPELINES.register_module()
@@ -214,9 +151,6 @@
         return results
 
     def __repr__(self):
-<<<<<<< HEAD
-        return self.__class__.__name__
-=======
         return self.__class__.__name__
 
 
@@ -253,7 +187,8 @@
         data = {}
         img_meta = {}
         for key in self.meta_keys:
-            img_meta[key] = results[key]
+            if key in results:
+                img_meta[key] = results[key]
         data['img_metas'] = img_meta
         for key in self.keys:
             data[key] = results[key]
@@ -282,5 +217,4 @@
                 mean=np.zeros(num_channels, dtype=np.float32),
                 std=np.ones(num_channels, dtype=np.float32),
                 to_rgb=False))
-        return results
->>>>>>> f6e59ba7
+        return results