# Copyright (c) OpenMMLab. All rights reserved.
import random

from mmdet.datasets.builder import DATASETS, build_dataset
from torch.utils.data.dataset import ConcatDataset


@DATASETS.register_module()
class RandomSampleConcatDataset(ConcatDataset):
    """A wrapper of concatenated dataset. Support randomly sampling one dataset
    from concatenated datasets and then getting samples from the sampled
    dataset.

    Args:
        dataset_cfgs (list[dict]): The list contains all configs of
            concatenated datasets.
        dataset_sampling_weights (list[float]): The list contains the sampling
            weights of each dataset.
    """

    def __init__(self, dataset_cfgs, dataset_sampling_weights=None):
        if dataset_sampling_weights is None:
            self.dataset_sampling_probs = [1. / len(dataset_cfgs)
                                           ] * len(dataset_cfgs)
        else:
            for x in dataset_sampling_weights:
                assert x >= 0.
            prob_total = float(sum(dataset_sampling_weights))
            assert prob_total > 0.
            self.dataset_sampling_probs = [
                x / prob_total for x in dataset_sampling_weights
            ]

        datasets = [build_dataset(cfg) for cfg in dataset_cfgs]
<<<<<<< HEAD
=======
        # add an attribute `CLASSES` for the calling in `tools/train.py`
>>>>>>> 297c1064
        self.CLASSES = datasets[0].CLASSES

        super().__init__(datasets)

    def __getitem__(self, ind):
        """Random sampling a dataset and get samples from this dataset.

        Actually, the input 'ind' is not used in 'dataset'.
        """
        while True:
            dataset = random.choices(self.datasets,
                                     self.dataset_sampling_probs)[0]
            ind = random.randint(0, len(dataset) - 1)
            results = dataset[ind]
            if results is not None:
                return results<|MERGE_RESOLUTION|>--- conflicted
+++ resolved
@@ -32,10 +32,7 @@
             ]
 
         datasets = [build_dataset(cfg) for cfg in dataset_cfgs]
-<<<<<<< HEAD
-=======
         # add an attribute `CLASSES` for the calling in `tools/train.py`
->>>>>>> 297c1064
         self.CLASSES = datasets[0].CLASSES
 
         super().__init__(datasets)
