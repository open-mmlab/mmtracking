# Copyright (c) OpenMMLab. All rights reserved.
from mmdet.datasets.builder import DATASETS, build_dataset

from .builder import build_dataloader
from .coco_video_dataset import CocoVideoDataset
from .got10k_dataset import GOT10kDataset
from .imagenet_vid_dataset import ImagenetVIDDataset
from .lasot_dataset import LaSOTDataset
from .mot_challenge_dataset import MOTChallengeDataset
from .otb_dataset import OTB100Dataset
from .parsers import CocoVID
from .pipelines import PIPELINES
from .reid_dataset import ReIDDataset
from .sot_test_dataset import SOTTestDataset
from .sot_train_dataset import SOTTrainDataset, SOTQuotaTrainDataset
from .trackingnet_dataset import TrackingNetDataset
from .uav123_dataset import UAV123Dataset
from .vot_dataset import VOTDataset
from .youtube_vis_dataset import YouTubeVISDataset

__all__ = [
    'DATASETS', 'PIPELINES', 'build_dataloader', 'build_dataset', 'CocoVID',
    'CocoVideoDataset', 'ImagenetVIDDataset', 'MOTChallengeDataset',
    'ReIDDataset', 'SOTTrainDataset', 'SOTTestDataset', 'LaSOTDataset',
    'UAV123Dataset', 'TrackingNetDataset', 'OTB100Dataset',
<<<<<<< HEAD
    'YouTubeVISDataset', 'GOT10kDataset', 'SOTQuotaTrainDataset'
=======
    'YouTubeVISDataset', 'GOT10kDataset', 'VOTDataset'
>>>>>>> 742e6e63
]<|MERGE_RESOLUTION|>--- conflicted
+++ resolved
@@ -23,9 +23,5 @@
     'CocoVideoDataset', 'ImagenetVIDDataset', 'MOTChallengeDataset',
     'ReIDDataset', 'SOTTrainDataset', 'SOTTestDataset', 'LaSOTDataset',
     'UAV123Dataset', 'TrackingNetDataset', 'OTB100Dataset',
-<<<<<<< HEAD
-    'YouTubeVISDataset', 'GOT10kDataset', 'SOTQuotaTrainDataset'
-=======
-    'YouTubeVISDataset', 'GOT10kDataset', 'VOTDataset'
->>>>>>> 742e6e63
+    'YouTubeVISDataset', 'GOT10kDataset', 'VOTDataset', 'SOTQuotaTrainDataset'
 ]