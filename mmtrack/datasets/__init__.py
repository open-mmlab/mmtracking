--- conflicted
+++ resolved
@@ -6,27 +6,16 @@
 from .imagenet_vid_dataset import ImagenetVIDDataset
 from .lasot_dataset import LaSOTDataset
 from .mot_challenge_dataset import MOTChallengeDataset
-from .otb_dataset import OTB100Dataset
 from .parsers import CocoVID
 from .pipelines import PIPELINES
 from .reid_dataset import ReIDDataset
 from .sot_test_dataset import SOTTestDataset
 from .sot_train_dataset import SOTTrainDataset
-<<<<<<< HEAD
-from .trackingnet_dataset import TrackingNetTestDataset
-from .uav_dataset import UAV123Dataset
-=======
 from .uav123_dataset import UAV123Dataset
->>>>>>> ec7a2e36
 
 __all__ = [
     'DATASETS', 'PIPELINES', 'build_dataloader', 'build_dataset', 'CocoVID',
     'CocoVideoDataset', 'ImagenetVIDDataset', 'MOTChallengeDataset',
-<<<<<<< HEAD
-    'LaSOTDataset', 'SOTTrainDataset', 'ReIDDataset', 'OTB100Dataset',
-    'UAV123Dataset', 'TrackingNetTestDataset'
-=======
     'ReIDDataset', 'SOTTrainDataset', 'SOTTestDataset', 'LaSOTDataset',
     'UAV123Dataset'
->>>>>>> ec7a2e36
 ]