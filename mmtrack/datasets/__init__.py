--- conflicted
+++ resolved
@@ -15,11 +15,7 @@
 from .sot_train_dataset import SOTTrainDataset
 from .trackingnet_dataset import TrackingNetDataset
 from .uav123_dataset import UAV123Dataset
-<<<<<<< HEAD
-from .vot2018_dataset import VOT2018Dataset
-=======
 from .vot_dataset import VOTDataset
->>>>>>> 38d8c6c5
 from .youtube_vis_dataset import YouTubeVISDataset
 
 __all__ = [
@@ -27,9 +23,5 @@
     'CocoVideoDataset', 'ImagenetVIDDataset', 'MOTChallengeDataset',
     'ReIDDataset', 'SOTTrainDataset', 'SOTTestDataset', 'LaSOTDataset',
     'UAV123Dataset', 'TrackingNetDataset', 'OTB100Dataset',
-<<<<<<< HEAD
-    'YouTubeVISDataset', 'GOT10kDataset', 'VOT2018Dataset'
-=======
     'YouTubeVISDataset', 'GOT10kDataset', 'VOTDataset'
->>>>>>> 38d8c6c5
 ]