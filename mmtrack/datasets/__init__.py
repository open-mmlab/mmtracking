# Copyright (c) OpenMMLab. All rights reserved.
from mmdet.datasets.builder import DATASETS, build_dataset

from .builder import build_dataloader
from .coco_video_dataset import CocoVideoDataset
from .imagenet_vid_dataset import ImagenetVIDDataset
from .lasot_dataset import LaSOTDataset
from .mot_challenge_dataset import MOTChallengeDataset
from .otb_dataset import OTB100Dataset
from .parsers import CocoVID
from .pipelines import PIPELINES
from .reid_dataset import ReIDDataset
from .sot_test_dataset import SOTTestDataset
from .sot_train_dataset import SOTTrainDataset
<<<<<<< HEAD
from .uav_dataset import UAV123Dataset
=======
from .uav123_dataset import UAV123Dataset
>>>>>>> ec7a2e36

__all__ = [
    'DATASETS', 'PIPELINES', 'build_dataloader', 'build_dataset', 'CocoVID',
    'CocoVideoDataset', 'ImagenetVIDDataset', 'MOTChallengeDataset',
<<<<<<< HEAD
    'LaSOTDataset', 'SOTTrainDataset', 'ReIDDataset', 'OTB100Dataset',
    'TrackingNetTestDataset', 'UAV123Dataset'
=======
    'ReIDDataset', 'SOTTrainDataset', 'SOTTestDataset', 'LaSOTDataset',
    'UAV123Dataset'
>>>>>>> ec7a2e36
]<|MERGE_RESOLUTION|>--- conflicted
+++ resolved
@@ -12,20 +12,11 @@
 from .reid_dataset import ReIDDataset
 from .sot_test_dataset import SOTTestDataset
 from .sot_train_dataset import SOTTrainDataset
-<<<<<<< HEAD
-from .uav_dataset import UAV123Dataset
-=======
 from .uav123_dataset import UAV123Dataset
->>>>>>> ec7a2e36
 
 __all__ = [
     'DATASETS', 'PIPELINES', 'build_dataloader', 'build_dataset', 'CocoVID',
     'CocoVideoDataset', 'ImagenetVIDDataset', 'MOTChallengeDataset',
-<<<<<<< HEAD
-    'LaSOTDataset', 'SOTTrainDataset', 'ReIDDataset', 'OTB100Dataset',
-    'TrackingNetTestDataset', 'UAV123Dataset'
-=======
     'ReIDDataset', 'SOTTrainDataset', 'SOTTestDataset', 'LaSOTDataset',
-    'UAV123Dataset'
->>>>>>> ec7a2e36
+    'UAV123Dataset', 'OTB100Dataset'
 ]