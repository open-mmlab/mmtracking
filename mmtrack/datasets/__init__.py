--- conflicted
+++ resolved
@@ -11,19 +11,12 @@
 from .reid_dataset import ReIDDataset
 from .sot_test_dataset import SOTTestDataset
 from .sot_train_dataset import SOTTrainDataset
-<<<<<<< HEAD
 from .trackingnet_dataset import TrackingNetTestDataset
-=======
 from .uav123_dataset import UAV123Dataset
->>>>>>> ec7a2e36
 
 __all__ = [
     'DATASETS', 'PIPELINES', 'build_dataloader', 'build_dataset', 'CocoVID',
     'CocoVideoDataset', 'ImagenetVIDDataset', 'MOTChallengeDataset',
-<<<<<<< HEAD
-    'LaSOTDataset', 'SOTTrainDataset', 'ReIDDataset', 'TrackingNetTestDataset'
-=======
     'ReIDDataset', 'SOTTrainDataset', 'SOTTestDataset', 'LaSOTDataset',
-    'UAV123Dataset'
->>>>>>> ec7a2e36
+    'UAV123Dataset', 'TrackingNetTestDataset'
 ]