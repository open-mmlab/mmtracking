# Copyright (c) OpenMMLab. All rights reserved.
import random

import numpy as np
from mmdet.datasets import DATASETS

from .coco_video_dataset import CocoVideoDataset
from .parsers import CocoVID


@DATASETS.register_module()
class SOTTrainDataset(CocoVideoDataset):
    """Dataset for the training of single object tracking.

    The dataset doesn't support testing mode.
    """

    def __init__(self, *args, **kwargs):
        super().__init__(*args, **kwargs)
        assert self.load_as_video and not self.test_mode

    def load_video_anns(self, ann_file):
        """Load annotations from COCOVID style annotation file.

        Args:
            ann_file (str): Path of annotation file.

        Returns:
            list[dict]: Annotation information from COCOVID api.
        """
        self.coco = CocoVID(ann_file, self.load_as_video)

        data_infos = []
        self.vid_ids = self.coco.get_vid_ids()
        for vid_id in self.vid_ids:
            info = self.coco.load_vids([vid_id])[0]
            data_infos.append(info)
        return data_infos

    def _filter_imgs(self):
        """Filter videos without ground truths."""
        valid_inds = []
        # obtain videos that contain annotation
        ids_with_ann = set(_['video_id'] for _ in self.coco.anns.values())

        valid_vid_ids = []
        for i, vid_info in enumerate(self.data_infos):
            vid_id = self.vid_ids[i]
            if self.filter_empty_gt and vid_id not in ids_with_ann:
                continue
            valid_inds.append(i)
            valid_vid_ids.append(vid_id)
        self.vid_ids = valid_vid_ids
        return valid_inds

    def _set_group_flag(self):
        """Set flag according to video aspect ratio.

        It is not useful since all flags are set as 0.
        """
        self.flag = np.zeros(len(self), dtype=np.uint8)

    def get_snippet_of_instance(self, idx):
        """Get a snippet of an instance in a video.

        Args:
            idx (int): Index of data.

        Returns:
            tuple: (snippet, image_id, instance_id), snippet is a list
            containing the successive image ids where the instance
            appears, image_id is a random sampled image id from the
            snippet.
        """
        vid_id = self.vid_ids[idx]
        instance_ids = self.coco.get_ins_ids_from_vid(vid_id)
        instance_id = np.random.choice(instance_ids)
        image_ids = self.coco.get_img_ids_from_ins_id(instance_id)
        if len(image_ids) > 1:
            snippets = np.split(
                image_ids,
                np.array(np.where(np.diff(image_ids) > 1)[0]) + 1)
            # remove isolated frame
            snippets = [s for s in snippets if len(s) > 1]
            # TODO: use random rather than -1
            snippet = snippets[-1].tolist()
        else:
            snippet = image_ids

        image_id = np.random.choice(snippet)
        return snippet, image_id, instance_id

    def ref_img_sampling(self,
                         snippet,
                         image_id,
                         instance_id,
                         frame_range=5,
                         pos_prob=0.8,
                         filter_key_img=False,
                         return_key_img=True,
                         **kwargs):
        """Get a search image for an instance in an exemplar image.

        If sampling a positive search image, the positive search image is
        randomly sampled from the exemplar image, where the sampled range is
        decided by `frame_range`.
        If sampling a negative search image, the negative search image and
        negative instance are randomly sampled from the entire dataset.

        Args:
            snippet (list[int]): The successive image ids where the instance
                appears.
            image_id (int): The id of exemplar image where the instance
                appears.
            instance_id (int): The id of the instance.
            frame_range (List(int) | int): The frame range of sampling a
                positive search image for the exemplar image. Default: 5.
            pos_prob (float): The probability of sampling a positive search
                image. Default: 0.8.
            filter_key_img (bool): If False, the exemplar image will be in the
                sampling candidates, otherwise, it is exclude. Default: False.
            return_key_img (bool): If True, the `image_id` and `instance_id`
                are returned, otherwise, not returned. Default: True.

        Returns:
            tuple: (image_ids, instance_ids, is_positive_pair), image_ids is
            a list that must contain search image id and may contain
            `image_id`, instance_ids is a list that must contain search
            instance id and may contain `instance_id`, is_positive_pair is
            a bool denoting positive or negative sample pair.
        """
        assert pos_prob >= 0.0 and pos_prob <= 1.0
        if isinstance(frame_range, int):
            assert frame_range >= 0, 'frame_range can not be a negative value.'
            frame_range = [-frame_range, frame_range]
        elif isinstance(frame_range, list):
            assert len(frame_range) == 2, 'The length must be 2.'
            assert frame_range[0] <= 0 and frame_range[1] >= 0
            for i in frame_range:
                assert isinstance(i, int), 'Each element must be int.'
        else:
            raise TypeError('The type of frame_range must be int or list.')

        ref_image_ids = []
        ref_instance_ids = []
        if pos_prob > np.random.random():
            index = snippet.index(image_id)
            left = max(index + frame_range[0], 0)
            right = index + frame_range[1] + 1
            valid_ids = snippet[left:right]
            if filter_key_img and image_id in valid_ids:
                valid_ids.remove(image_id)
            ref_image_id = np.random.choice(valid_ids)
            ref_instance_id = instance_id
            is_positive_pair = True
        else:
            (ref_snippet, ref_image_id,
             ref_instance_id) = self.get_snippet_of_instance(
                 np.random.choice(range(len(self))))
            is_positive_pair = False

        ref_image_ids.append(ref_image_id)
        ref_instance_ids.append(ref_instance_id)

        if return_key_img:
            return [image_id, *ref_image_ids], \
                [instance_id, *ref_instance_ids], is_positive_pair
        else:
            return ref_image_ids, ref_instance_ids, is_positive_pair

    def prepare_results(self, img_id, instance_id, is_positive_pair):
        """Get training data and annotations.

        Args:
            img_id (int): The id of image.
            instance_id (int): The id of instance.
            is_positive_pair (bool): denoting positive or negative sample pair.

        Returns:
            dict: The information of training image and annotation.
        """
        img_info = self.coco.load_imgs([img_id])[0]
        img_info['filename'] = img_info['file_name']
        ann_ids = self.coco.get_ann_ids(img_ids=[img_id])
        ann_infos = self.coco.load_anns(ann_ids)
        ann = self._parse_ann_info(instance_id, ann_infos)

        result = dict(img_info=img_info, ann_info=ann)
        self.pre_pipeline(result)
        result['is_positive_pairs'] = is_positive_pair
        return result

    def prepare_train_img(self, idx):
        """Get training data and annotations after pipeline.

        Args:
            idx (int): Index of data.

        Returns:
            dict: Training data and annotation after pipeline with new keys
            introduced by pipeline.
        """
        snippet, image_id, instance_id = self.get_snippet_of_instance(idx)
        image_ids, instance_ids, is_positive_pair = self.ref_img_sampling(
            snippet, image_id, instance_id, **self.ref_img_sampler)
        results = [
            self.prepare_results(img_id, instance_id, is_positive_pair)
            for img_id, instance_id in zip(image_ids, instance_ids)
        ]
        results = self.pipeline(results)
        return results

    def _parse_ann_info(self, instance_id, ann_infos):
        """Parse bbox annotation.

        Parse a given instance annotation from annotation infos of an image.

        Args:
            instance_id (int): The instance_id of an image need be parsed.
            ann_info (list[dict]): Annotation information of an image.

        Returns:
            dict: A dict containing the following keys: bboxes, labels. labels
            is set to `np.array([0])`.
        """
        has_instance_id = 0
        for ann_info in ann_infos:
            if ann_info['instance_id'] == instance_id:
                has_instance_id = 1
                break
        assert has_instance_id

        bbox = [[
            ann_info['bbox'][0], ann_info['bbox'][1],
            ann_info['bbox'][0] + ann_info['bbox'][2],
            ann_info['bbox'][1] + ann_info['bbox'][3]
        ]]
        ann = dict(
            bboxes=np.array(bbox, dtype=np.float32), labels=np.array([0]))
        return ann


@DATASETS.register_module()
class SOTQuotaTrainDataset(SOTTrainDataset):

    def __init__(self,
                 visible_keys,
                 max_gap,
                 num_search_frames,
                 num_template_frames,
                 cls_pos_prob=0.5,
                 *args,
                 **kwargs):
        self.visible_keys = visible_keys
        self.max_gap = max_gap
        self.num_search_frames = num_search_frames
        self.num_template_frames = num_template_frames
        super().__init__(*args, **kwargs)
        self.is_video_dataset = 'videos' in self.coco.dataset
        self.cls_pos_prob = cls_pos_prob

    def get_samples(self,
                    visible,
                    num_ids=1,
                    min_id=None,
                    max_id=None,
                    allow_invisible=False,
                    force_invisible=False):
        """ get num_ids frames between min_id and max_id in specific conditions
        args:
            visible - 1d Tensor indicating whether target is visible for each
                frame
            num_ids - number of frames to be samples
            min_id - Minimum allowed frame number
            max_id - Maximum allowed frame number
        returns:
            list - List of sampled frame numbers. None if not sufficient
                visible frames could be found.
        """
        if num_ids == 0:
            return []
        if min_id is None or min_id < 0:
            min_id = 0
        if max_id is None or max_id > len(visible):
            max_id = len(visible)
        # get valid ids
        if force_invisible:
            valid_ids = [i for i in range(min_id, max_id) if not visible[i]]
        else:
            if allow_invisible:
                valid_ids = [i for i in range(min_id, max_id)]
            else:
                valid_ids = [i for i in range(min_id, max_id) if visible[i]]

        # No visible ids
        if len(valid_ids) == 0:
            return None

        return random.choices(valid_ids, k=num_ids)

    def get_visible_info(self):
        """Sample a sequence with enough visible frames.

        Returns:
            is_visible_ann (list): whether visible of each annotation about the
                instance in the sequence
            instance_id (int):
        """
        enough_visible_frames = False
        count = 0
        while not enough_visible_frames:
            count += 1
            if count > 100:
                raise Exception(
                    "--------Can't get enough visible instance------")
            # Sample a sequence
            vid_id = random.randint(
                1, len(self))  # The left and right of intervals are closed
            instance_ids = self.coco.get_ins_ids_from_vid(vid_id)
            instance_id = random.choice(instance_ids)
            img_ids = self.coco.get_img_ids_from_ins_id(instance_id)

            is_visible_ann = []
            new_ann_infos = []
            new_img_infos = []

            for img_id in img_ids:
                img_info = self.coco.load_imgs([img_id])[0]
                ann_ids = self.coco.get_ann_ids(img_ids=[img_id])
                ann_infos = self.coco.load_anns(ann_ids)

                for ann in ann_infos:
                    if ann['instance_id'] == instance_id:
                        # coco dataset have different valid threshold
                        # (> 50 pixel).
                        # The visible information of trackingnet and coco only
                        # depend on the bbox size.
                        threshold_size = 0 if self.is_video_dataset else 50
                        valid = ann['bbox'][2] > threshold_size and ann[
                            'bbox'][3] > threshold_size
                        if not valid:
                            continue
                        visible = valid
                        # lasot and got10k have visible keys. All keys are bool
                        # denoting whether the object is absence except the
                        # key 'cover' in got10k. The values of key 'cover' are
                        # int numbers in range [0,8], which correspond to
                        # ranges of object visible ratios: 0%, (0%, 15%],
                        # (15%~30%], (30%, 45%], (45%, 60%],(60%, 75%],
                        # (75%, 90%], (90%, 100%) and 100% respectively
                        if self.visible_keys is not None:
                            for key in self.visible_keys:
                                if isinstance(ann[key], bool):
                                    visible &= ~ann[key]
                                else:
                                    visible &= ann[key] > 0
                        is_visible_ann.append(visible)

                        # parse annotation info
                        bbox = [[
                            ann['bbox'][0], ann['bbox'][1],
                            ann['bbox'][0] + ann['bbox'][2],
                            ann['bbox'][1] + ann['bbox'][3]
                        ]]
                        ann = dict(
                            bboxes=np.array(bbox, dtype=np.float32),
                            labels=np.array([0], dtype=np.float32))

                        new_ann_infos.append(ann)
                        img_info['filename'] = img_info['file_name']
                        new_img_infos.append(img_info)
            # TODO fix unittest failed
            enough_visible_frames = sum(is_visible_ann) > 2 * (
                self.num_search_frames +
                self.num_template_frames) and len(is_visible_ann) > 0
            # enough_visible_frames = sum(is_visible_ann) > (
            #     self.num_search_frames + self.num_template_frames)
            enough_visible_frames = enough_visible_frames or not \
                self.is_video_dataset

        return is_visible_ann, new_ann_infos, new_img_infos

    def sampling_trident(self, is_visible_ann):
        template_ann_ids_extra = []
        sampling_count = 0
        while None in template_ann_ids_extra or len(
                template_ann_ids_extra) == 0:
            template_ann_ids_extra = []
            # first randomly sample two frames from a video
            template_ann_id1 = self.get_samples(is_visible_ann, num_ids=1)
            search_ann_ids = self.get_samples(is_visible_ann, num_ids=1)
            # get the dynamic template id
            for max_gap in self.max_gap:
                if template_ann_id1[0] >= search_ann_ids[0]:
                    min_id, max_id = search_ann_ids[
                        0], search_ann_ids[0] + max_gap
                else:
                    min_id, max_id = search_ann_ids[
                        0] - max_gap, search_ann_ids[0]

                f_id = self.get_samples(
                    is_visible_ann,
                    num_ids=1,
                    min_id=min_id,
                    max_id=max_id,
                    allow_invisible=True)
                if f_id is None:
                    template_ann_ids_extra += [None]
                else:
                    template_ann_ids_extra += f_id
            sampling_count += 1
            if sampling_count > 100:
                print('-------Not sampling valid extra template. Stop'
                      'sampling and use the first template-------')
                template_ann_ids_extra = [template_ann_id1] * len(self.max_gap)

        all_ann_ids = template_ann_id1 + template_ann_ids_extra + \
            search_ann_ids
        return all_ann_ids

    def prepare_results(self, inds_intra_video, ann_infos, img_infos):
        """Get training data and annotations.

        Args:
            ann_id (int): The id of annotation.
            img_info (dict):

        Returns:
            dict: The information of training image and annotation.
        """
        results = []
        for index in inds_intra_video:
            result = dict(img_info=img_infos[index], ann_info=ann_infos[index])
            self.pre_pipeline(result)
            results.append(result)
        return results

    def prepare_train_reg_img(self, idx):
        """Get training data and annotations after pipeline.

        Args:
            idx (int): Index of data. Ignore it.

        Returns:
            dict: Training data and annotation after pipeline with new keys
            introduced by pipeline.
        """

<<<<<<< HEAD
        valid = False
        while not valid:
            is_visible_ann, ann_infos, img_infos = self.get_visible_info()
            inds_intra_video = self.sampling_trident(is_visible_ann)
            results = self.prepare_results(inds_intra_video, ann_infos,
                                           img_infos)
            results = self.pipeline(results)
            valid = True
            img_metas = results['img_metas'].data + results[
                'search_img_metas'].data
            for x in img_metas:
                if not x['valid']:
                    valid = False
                    break
=======
        is_visible_ann, ann_infos, img_infos = self.get_visible_info()
        inds_intra_video = self.sampling_trident(is_visible_ann)
        results = self.prepare_results(inds_intra_video, ann_infos, img_infos)
        results = self.pipeline(results)
        return results

    def get_one_search(self):
        is_visible_ann, ann_infos, img_infos = self.get_visible_info()
        search_id = self.get_samples(
            is_visible_ann, num_ids=1, allow_invisible=True)

        return search_id, ann_infos, img_infos

    def prepare_train_cls_img(self, idx):
        """Get training data and annotations after pipeline.

        Args:
            idx (int): Index of data. Ignore it.

        Returns:
            dict: Training data and annotation after pipeline with new keys
            introduced by pipeline.
        """

        is_visible_ann, ann_infos, img_infos = self.get_visible_info()
        inds_intra_video = self.sampling_trident(is_visible_ann)
        # prepare template images
        results = self.prepare_results(
            inds_intra_video[:self.num_template_frames], ann_infos, img_infos)

        if random.random() < self.cls_pos_prob:
            pos_search_samples = self.prepare_results(
                inds_intra_video[-self.num_search_frames:], ann_infos,
                img_infos)
            for sample in pos_search_samples:
                sample['ann_info']['labels'] = np.array([1], dtype=np.float32)
            results.extend(pos_search_samples)
        else:
            neg_search_ann_id = self.get_samples(
                is_visible_ann,
                num_ids=self.num_search_frames,
                force_invisible=True)

            if neg_search_ann_id is None:
                neg_search_ann_id, ann_infos, img_infos = self.get_one_search()

            neg_search_samples = self.prepare_results(neg_search_ann_id,
                                                      ann_infos, img_infos)
            for sample in neg_search_samples:
                sample['ann_info']['labels'] = np.array([0], dtype=np.float32)
            results.extend(neg_search_samples)
        results = self.pipeline(results)
>>>>>>> 6bfbb44f
        return results<|MERGE_RESOLUTION|>--- conflicted
+++ resolved
@@ -446,7 +446,6 @@
             introduced by pipeline.
         """
 
-<<<<<<< HEAD
         valid = False
         while not valid:
             is_visible_ann, ann_infos, img_infos = self.get_visible_info()
@@ -461,11 +460,6 @@
                 if not x['valid']:
                     valid = False
                     break
-=======
-        is_visible_ann, ann_infos, img_infos = self.get_visible_info()
-        inds_intra_video = self.sampling_trident(is_visible_ann)
-        results = self.prepare_results(inds_intra_video, ann_infos, img_infos)
-        results = self.pipeline(results)
         return results
 
     def get_one_search(self):
@@ -514,5 +508,4 @@
                 sample['ann_info']['labels'] = np.array([0], dtype=np.float32)
             results.extend(neg_search_samples)
         results = self.pipeline(results)
->>>>>>> 6bfbb44f
         return results