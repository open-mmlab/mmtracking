# Copyright (c) OpenMMLab. All rights reserved.
import time

import mmcv
import numpy as np
import mmcv
from mmdet.datasets import DATASETS
from pycocotools.coco import COCO

from .base_sot_dataset import BaseSOTDataset


@DATASETS.register_module()
class SOTCocoDataset(BaseSOTDataset):
    """Coco dataset of single object tracking.

    The dataset only support training mode.
    """

    def __init__(self, ann_file, *args, **kwargs):
        """Initialization of SOT dataset class.

        Args:
            ann_file (str): The official coco annotation file. It will be
                loaded and parsed in the `self.load_data_infos` function.
        """
<<<<<<< HEAD
        if 'file_client_args' in kwargs:
=======
        if 'file_client_args' in kwargs and kwargs['file_client_args'][
                'backend'] != 'disk':
>>>>>>> 1a69be3a
            self.file_client = mmcv.FileClient(**kwargs['file_client_args'])
            with self.file_client.get_local_path(ann_file) as local_path:
                self.coco = COCO(local_path)
        else:
            self.coco = COCO(ann_file)
        super().__init__(*args, **kwargs)

    def load_data_infos(self, split='train'):
        """Load dataset information. Each instance is viewed as a video.

        Args:
            split (str, optional): The split of dataset. Defaults to 'train'.

        Returns:
            list[int]: The length of the list is the number of valid object
                annotations. The elemment in the list is annotation ID in coco
                API.
        """
        print('Loading Coco dataset...')
        start_time = time.time()
        ann_list = list(self.coco.anns.keys())
        videos_list = [
            ann for ann in ann_list
            if self.coco.anns[ann].get('iscrowd', 0) == 0
        ]
        print(f'Coco dataset loaded! ({time.time()-start_time:.2f} s)')
        return videos_list

    def get_bboxes_from_video(self, video_ind):
        """Get bbox annotation about the instance in an image.

        Args:
            video_ind (int): video index. Each video_ind denotes an instance.

        Returns:
            ndarray: in [1, 4] shape. The bbox is in (x, y, w, h) format.
        """
        ann_id = self.data_infos[video_ind]
        anno = self.coco.anns[ann_id]
        bboxes = np.array(anno['bbox']).reshape(-1, 4)
        return bboxes

    def get_img_infos_from_video(self, video_ind):
        """Get all frame paths in a video.

        Args:
            video_ind (int): video index. Each video_ind denotes an instance.

        Returns:
            list[str]: all image paths
        """
        ann_id = self.data_infos[video_ind]
        imgs = self.coco.loadImgs([self.coco.anns[ann_id]['image_id']])
        img_names = [img['file_name'] for img in imgs]
        frame_ids = np.arange(self.get_len_per_video(video_ind))
        img_infos = dict(
            filename=img_names, frame_ids=frame_ids, video_id=video_ind)
        return img_infos

    def get_len_per_video(self, video_ind):
        """Get the number of frames in a video."""
        return 1<|MERGE_RESOLUTION|>--- conflicted
+++ resolved
@@ -24,12 +24,8 @@
             ann_file (str): The official coco annotation file. It will be
                 loaded and parsed in the `self.load_data_infos` function.
         """
-<<<<<<< HEAD
-        if 'file_client_args' in kwargs:
-=======
         if 'file_client_args' in kwargs and kwargs['file_client_args'][
                 'backend'] != 'disk':
->>>>>>> 1a69be3a
             self.file_client = mmcv.FileClient(**kwargs['file_client_args'])
             with self.file_client.get_local_path(ann_file) as local_path:
                 self.coco = COCO(local_path)
