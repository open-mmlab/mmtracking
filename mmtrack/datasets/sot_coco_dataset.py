# Copyright (c) OpenMMLab. All rights reserved.
import time

<<<<<<< HEAD
import mmcv
import numpy as np
=======
>>>>>>> 9e0a81a2
import mmcv
import numpy as np
from mmdet.datasets import DATASETS
from pycocotools.coco import COCO

from .base_sot_dataset import BaseSOTDataset


@DATASETS.register_module()
class SOTCocoDataset(BaseSOTDataset):
    """Coco dataset of single object tracking.

    The dataset only support training mode.
    """

    def __init__(self, ann_file, *args, **kwargs):
        """Initialization of SOT dataset class.

        Args:
            ann_file (str): The official coco annotation file. It will be
                loaded and parsed in the `self.load_data_infos` function.
        """
        if 'file_client_args' in kwargs and kwargs['file_client_args'][
                'backend'] != 'disk':
            self.file_client = mmcv.FileClient(**kwargs['file_client_args'])
            with self.file_client.get_local_path(ann_file) as local_path:
                self.coco = COCO(local_path)
        else:
            self.coco = COCO(ann_file)
        super().__init__(*args, **kwargs)

    def load_data_infos(self, split='train'):
        """Load dataset information. Each instance is viewed as a video.

        Args:
            split (str, optional): The split of dataset. Defaults to 'train'.

        Returns:
            list[int]: The length of the list is the number of valid object
                annotations. The elemment in the list is annotation ID in coco
                API.
        """
        print('Loading Coco dataset...')
        start_time = time.time()
        ann_list = list(self.coco.anns.keys())
        videos_list = [
            ann for ann in ann_list
            if self.coco.anns[ann].get('iscrowd', 0) == 0
        ]
        print(f'Coco dataset loaded! ({time.time()-start_time:.2f} s)')
        return videos_list

    def get_bboxes_from_video(self, video_ind):
        """Get bbox annotation about the instance in an image.

        Args:
            video_ind (int): video index. Each video_ind denotes an instance.

        Returns:
            ndarray: in [1, 4] shape. The bbox is in (x, y, w, h) format.
        """
        ann_id = self.data_infos[video_ind]
        anno = self.coco.anns[ann_id]
        bboxes = np.array(anno['bbox']).reshape(-1, 4)
        return bboxes

    def get_img_infos_from_video(self, video_ind):
        """Get all frame paths in a video.

        Args:
            video_ind (int): video index. Each video_ind denotes an instance.

        Returns:
            list[str]: all image paths
        """
        ann_id = self.data_infos[video_ind]
        imgs = self.coco.loadImgs([self.coco.anns[ann_id]['image_id']])
        img_names = [img['file_name'] for img in imgs]
        frame_ids = np.arange(self.get_len_per_video(video_ind))
        img_infos = dict(
            filename=img_names, frame_ids=frame_ids, video_id=video_ind)
        return img_infos

    def get_len_per_video(self, video_ind):
        """Get the number of frames in a video."""
        return 1<|MERGE_RESOLUTION|>--- conflicted
+++ resolved
@@ -1,11 +1,6 @@
 # Copyright (c) OpenMMLab. All rights reserved.
 import time
 
-<<<<<<< HEAD
-import mmcv
-import numpy as np
-=======
->>>>>>> 9e0a81a2
 import mmcv
 import numpy as np
 from mmdet.datasets import DATASETS
