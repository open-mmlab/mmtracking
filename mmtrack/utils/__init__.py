--- conflicted
+++ resolved
@@ -2,14 +2,9 @@
 from .benchmark import (DataLoaderBenchmark, DatasetBenchmark,
                         InferenceBenchmark)
 from .collect_env import collect_env
-<<<<<<< HEAD
 from .image import crop_image, gauss_blur, imrenormalize
-from .misc import convert_data_sample_type, max_last2d, stack_batch
-=======
-from .image import crop_image, imrenormalize
 from .misc import (convert_data_sample_type, format_video_level_show,
                    max_last2d, stack_batch)
->>>>>>> a469a7e6
 from .mot_error_visualization import imshow_mot_errors
 from .setup_env import register_all_modules
 from .typing import (ConfigType, ForwardResults, InstanceList, MultiConfig,
@@ -22,9 +17,5 @@
     'stack_batch', 'ConfigType', 'ForwardResults', 'InstanceList',
     'MultiConfig', 'OptConfigType', 'OptInstanceList', 'OptMultiConfig',
     'OptSampleList', 'SampleList', 'convert_data_sample_type',
-<<<<<<< HEAD
-    'imshow_mot_errors', 'max_last2d', 'gauss_blur'
-=======
-    'imshow_mot_errors', 'max_last2d', 'format_video_level_show'
->>>>>>> a469a7e6
+    'imshow_mot_errors', 'max_last2d', 'gauss_blur', 'format_video_level_show'
 ]