# Copyright (c) OpenMMLab. All rights reserved.
from copy import deepcopy
from typing import List, Tuple, Union

import numpy as np
import torch
import torch.nn.functional as F
from torch import Tensor

from ..structures import TrackDataSample


def stack_batch(tensors: List[torch.Tensor],
                pad_size_divisor: int = 0,
                pad_value: Union[int, float] = 0) -> torch.Tensor:
    """Stack multiple tensors to form a batch and pad the images to the max
    shape use the right bottom padding mode in these images. If
    ``pad_size_divisor > 0``, add padding to ensure the common height and width
    is divisible by ``pad_size_divisor``.

    Args:
        tensors (List[Tensor]): The input multiple tensors. each is a
            TCHW 4D-tensor. T denotes the number of key/reference frames.
        pad_size_divisor (int): If ``pad_size_divisor > 0``, add padding
            to ensure the common height and width is divisible by
            ``pad_size_divisor``. This depends on the model, and many
            models need a divisibility of 32. Defaults to 0
        pad_value (int, float): The padding value. Defaults to 0

    Returns:
       Tensor: The NTCHW 5D-tensor. N denotes the batch size.
    """
    assert isinstance(tensors, list), \
        f'Expected input type to be list, but got {type(tensors)}'
    assert len(set([tensor.ndim for tensor in tensors])) == 1, \
        f'Expected the dimensions of all tensors must be the same, ' \
        f'but got {[tensor.ndim for tensor in tensors]}'
    assert tensors[0].ndim == 4, f'Expected tensor dimension to be 4, ' \
                                 f'but got {tensors[0].ndim}'
    assert len(set([tensor.shape[0] for tensor in tensors])) == 1, \
        f'Expected the channels of all tensors must be the same, ' \
        f'but got {[tensor.shape[0] for tensor in tensors]}'

    tensor_sizes = [(tensor.shape[-2], tensor.shape[-1]) for tensor in tensors]
    max_size = np.stack(tensor_sizes).max(0)

    if pad_size_divisor > 1:
        # the last two dims are H,W, both subject to divisibility requirement
        max_size = (
            max_size +
            (pad_size_divisor - 1)) // pad_size_divisor * pad_size_divisor

    padded_samples = []
    for tensor in tensors:
        padding_size = [
            0, max_size[-1] - tensor.shape[-1], 0,
            max_size[-2] - tensor.shape[-2]
        ]
        if sum(padding_size) == 0:
            padded_samples.append(tensor)
        else:
            padded_samples.append(F.pad(tensor, padding_size, value=pad_value))

    return torch.stack(padded_samples, dim=0)


def convert_data_sample_type(
        data_sample: TrackDataSample,
        num_ref_imgs: int = 1) -> Tuple[List[TrackDataSample], List[dict]]:
    """Convert the type of ``data_sample`` from dict[list] to list[dict].

    Note: This function is mainly used to be compatible with the
        interface of MMDetection. It make sure that the information of
        each reference image can be independently packed into
        ``data_sample`` in which all the keys are without prefix "ref_".

    Args:
        data_sample (TrackDataSample): Data sample input.
        num_ref_imgs (int, optional): The numbe of reference images in the
            ``data_sample``. Defaults to 1.

    Returns:
        Tuple[List[TrackDataSample], List[dict]]: The first element is the
            list of object of TrackDataSample. The second element is the
            list of meta information of reference images.
    """
    ref_data_samples, ref_metainfos = [], []
    for _ in range(num_ref_imgs):
        ref_data_samples.append(deepcopy(data_sample))
        ref_metainfos.append(deepcopy(data_sample.metainfo))

    for key, value in data_sample.metainfo.items():
        if key.startswith('ref_'):
            new_key = key[4:]
            if num_ref_imgs == 1:
                value = [value]
            assert len(value) == num_ref_imgs
            for i, v in enumerate(value):
                ref_metainfos[i][new_key] = v
                ref_data_samples[i].set_metainfo(dict(new_key=v))
                # pop the redundant original reference key.
                ref_metainfos[i].pop(key)
                ref_data_samples[i].pop(key)

    return ref_data_samples, ref_metainfos


<<<<<<< HEAD
def max2d(input: Tensor) -> Tuple[Tensor, Tensor]:
=======
def max_last2d(input: Tensor) -> Tuple[Tensor, Tensor]:
>>>>>>> 2dbc2bbe
    """Computes the value and position of maximum in the last two dimensions.

    Args:
        input (Tensor): of shape (..., H, W)

    Returns:
        max_val (Tensor): The maximum value.
        argmax (Tensor): The position of maximum in [row, col] format.
    """

    max_val_row, argmax_row = torch.max(input, dim=-2)
    max_val, argmax_col = torch.max(max_val_row, dim=-1)
    argmax_row = argmax_row.view(argmax_col.numel(),
                                 -1)[torch.arange(argmax_col.numel()),
                                     argmax_col.view(-1)]
    argmax_row = argmax_row.reshape(argmax_col.shape)
    argmax = torch.cat((argmax_row.unsqueeze(-1), argmax_col.unsqueeze(-1)),
                       -1)
    return max_val, argmax<|MERGE_RESOLUTION|>--- conflicted
+++ resolved
@@ -105,11 +105,7 @@
     return ref_data_samples, ref_metainfos
 
 
-<<<<<<< HEAD
-def max2d(input: Tensor) -> Tuple[Tensor, Tensor]:
-=======
 def max_last2d(input: Tensor) -> Tuple[Tensor, Tensor]:
->>>>>>> 2dbc2bbe
     """Computes the value and position of maximum in the last two dimensions.
 
     Args:
