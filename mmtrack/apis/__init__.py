--- conflicted
+++ resolved
@@ -1,18 +1,8 @@
-<<<<<<< HEAD
-from .inference import inference_mot, init_model
-=======
-from .sot_inference import init_sot_model, sot_inference
->>>>>>> 83df1baf
+from .inference import inference_mot, inference_sot, inference_vid, init_model
 from .test import multi_gpu_test, single_gpu_test
 from .train import train_model
-from .vid_inference import init_vid_model, vid_inference
 
 __all__ = [
-<<<<<<< HEAD
     'init_model', 'multi_gpu_test', 'single_gpu_test', 'train_model',
-    'inference_mot'
-=======
-    'multi_gpu_test', 'single_gpu_test', 'train_model', 'init_sot_model',
-    'sot_inference', 'init_vid_model', 'vid_inference'
->>>>>>> 83df1baf
+    'inference_mot', 'inference_sot', 'inference_vid'
 ]