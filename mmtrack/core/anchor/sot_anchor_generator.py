--- conflicted
+++ resolved
@@ -55,12 +55,8 @@
                 related to a single feature grid. Defaults to None.
 
         Returns:
-<<<<<<< HEAD
-            torch.Tensor: Anchors in a single-level feature maps.
-=======
             torch.Tensor: Anchors of one spatial location in a single level
             feature map in [tl_x, tl_y, br_x, br_y] format.
->>>>>>> ec7a2e36
         """
         w = base_size
         h = base_size
@@ -81,19 +77,11 @@
             ws = (wr[:, None] * scales[None, :]).view(-1)
             hs = (hr[:, None] * scales[None, :]).view(-1)
         else:
-<<<<<<< HEAD
-            ws = (wr[None, :] * scales[:, None]).view(-1)
-            hs = (hr[None, :] * scales[:, None]).view(-1)
-
-        # use float anchor and the anchor's center is aligned with the
-        # pixel center
-=======
             ws = ((w * w_ratios[None, :]).long() * scales[:, None]).view(-1)
             hs = ((h * h_ratios[None, :]).long() * scales[:, None]).view(-1)
 
         # use float anchor and the anchor's center is aligned with the
         # pixel point
->>>>>>> ec7a2e36
         base_anchors = [
             x_center - 0.5 * ws, y_center - 0.5 * hs, x_center + 0.5 * ws,
             y_center + 0.5 * hs
