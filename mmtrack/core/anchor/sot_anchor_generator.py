--- conflicted
+++ resolved
@@ -44,7 +44,7 @@
                                       scales,
                                       ratios,
                                       center=None):
-        """Generate base anchors of a single level.
+        """Generate base anchors of a single level feature map.
 
         Args:
             base_size (int | float): Basic size of an anchor.
@@ -55,12 +55,8 @@
                 related to a single feature grid. Defaults to None.
 
         Returns:
-<<<<<<< HEAD
-            torch.Tensor: Anchors in a single-level feature maps.
-=======
             torch.Tensor: Anchors of one spatial location in a single level
             feature map in [tl_x, tl_y, br_x, br_y] format.
->>>>>>> 8016b903
         """
         w = base_size
         h = base_size
@@ -80,11 +76,7 @@
             hs = ((h * h_ratios[None, :]).long() * scales[:, None]).view(-1)
 
         # use float anchor and the anchor's center is aligned with the
-<<<<<<< HEAD
-        # pixel center
-=======
         # pixel point
->>>>>>> 8016b903
         base_anchors = [
             x_center - 0.5 * ws, y_center - 0.5 * hs, x_center + 0.5 * ws,
             y_center + 0.5 * hs
