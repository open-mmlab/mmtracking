--- conflicted
+++ resolved
@@ -12,10 +12,10 @@
     for detailed docstring.
     """
 
-    def __init__(self, strides, int_wh=False, **kwargs):
+    def __init__(self, strides, *args, **kwargs):
         assert len(strides) == 1, 'only support one feature map level'
-        self.int_wh = int_wh
-        super(SiameseRPNAnchorGenerator, self).__init__(strides, **kwargs)
+        super(SiameseRPNAnchorGenerator,
+              self).__init__(strides, *args, **kwargs)
 
     def gen_2d_hanning_windows(self, featmap_sizes, device='cuda'):
         """Generate 2D hanning window.
@@ -44,7 +44,7 @@
                                       scales,
                                       ratios,
                                       center=None):
-        """Generate base anchors of a single level.
+        """Generate base anchors of a single level feature map.
 
         Args:
             base_size (int | float): Basic size of an anchor.
@@ -55,12 +55,8 @@
                 related to a single feature grid. Defaults to None.
 
         Returns:
-<<<<<<< HEAD
-            torch.Tensor: Anchors in a single-level feature maps.
-=======
             torch.Tensor: Anchors of one spatial location in a single level
             feature map in [tl_x, tl_y, br_x, br_y] format.
->>>>>>> 8016b903
         """
         w = base_size
         h = base_size
@@ -72,28 +68,15 @@
 
         h_ratios = torch.sqrt(ratios)
         w_ratios = 1 / h_ratios
-        wr = w * w_ratios
-        hr = h * h_ratios
-        if self.int_wh:
-            wr = wr.long()
-            hr = hr.long()
         if self.scale_major:
-            ws = (wr[:, None] * scales[None, :]).view(-1)
-            hs = (hr[:, None] * scales[None, :]).view(-1)
+            ws = ((w * w_ratios[:, None]).long() * scales[None, :]).view(-1)
+            hs = ((h * h_ratios[:, None]).long() * scales[None, :]).view(-1)
         else:
-<<<<<<< HEAD
-            ws = (wr[None, :] * scales[:, None]).view(-1)
-            hs = (hr[None, :] * scales[:, None]).view(-1)
-
-        # use float anchor and the anchor's center is aligned with the
-        # pixel center
-=======
             ws = ((w * w_ratios[None, :]).long() * scales[:, None]).view(-1)
             hs = ((h * h_ratios[None, :]).long() * scales[:, None]).view(-1)
 
         # use float anchor and the anchor's center is aligned with the
         # pixel point
->>>>>>> 8016b903
         base_anchors = [
             x_center - 0.5 * ws, y_center - 0.5 * hs, x_center + 0.5 * ws,
             y_center + 0.5 * hs
