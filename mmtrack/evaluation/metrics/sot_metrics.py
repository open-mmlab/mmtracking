# Copyright (c) OpenMMLab. All rights reserved.
import os
import os.path as osp
import shutil
import tempfile
from collections import OrderedDict
from copy import deepcopy
from typing import Dict, List, Optional, Sequence, Union

import mmengine
import numpy as np
from mmengine.logging import MMLogger
from mmengine.utils import mkdir_or_exist
from tabulate import tabulate

from mmtrack.registry import METRICS
from mmtrack.utils import format_video_level_show
from ..functional import (eval_sot_accuracy_robustness, eval_sot_eao,
                          eval_sot_ope)
from .base_video_metrics import BaseVideoMetric


@METRICS.register_module()
class SOTMetric(BaseVideoMetric):
    """SOT evaluation metrics.

    Args:
        metric (Union[str, Sequence[str]], optional): Metrics to be evaluated.
            Valid metrics are included in ``self.allowed_metrics``.
            Defaults to 'OPE'.
        metric_options (Optional[dict], optional): Options for calculating
            metrics. Defaults to dict(dataset_type='vot2018',
            only_eval_visible=False).
        format_only (bool, optional): If True, only formatting the results to
            the official format and not performing evaluation.
            Defaults to False.
        outfile_prefix (Optional[str], optional): The prefix of json files. It
            includes the file path and the prefix of filename,
            e.g., "a/b/prefix". If not specified, a temp file will be created.
            Defaults to None.
        collect_device (str, optional): Device name used for collecting results
            from different ranks during distributed training. Must be 'cpu' or
            'gpu'. Defaults to 'cpu'.
        prefix (Optional[str], optional): The prefix that will be added in the
            metric names to disambiguate homonymous metrics of different
            evaluators. If prefix is not provided in the argument,
            self.default_prefix will be used instead. Defaults to None.
<<<<<<< HEAD
        saved_track_res_path (Optional[str], optional): The saved path of
            tracked results. Defaults to None.
        options_after_eval (Optional[dict], optional): The options after
=======
        options_after_eval (dict, optional): The options after
>>>>>>> 74daec63
            evaluation. Defaults to {}. The usage is the following:
            ```
                options_after_eval = dict(
                    saved_eval_res_file = './results/sot_res.json',
                    tracker_name = 'siamrpn++',
                    eval_show_video_indices = 10)
            ```
            Here, ``eval_show_video_indices`` is used to index a numpy.ndarray.
            It can be int (positive or negative) or list.
            ``saved_eval_res_file`` must be a json/yaml/pickle file.
    """
    default_prefix: Optional[str] = 'sot'
    allowed_metrics = ['OPE', 'VOT']
    allowed_metric_options = ['dataset_type', 'only_eval_visible']
    VOT_INTERVAL = dict(vot2018=[100, 356], vot2019=[46, 291])

    def __init__(self,
                 metric: Union[str, Sequence[str]] = 'OPE',
                 metric_options: Optional[dict] = dict(
                     dataset_type='vot2018', only_eval_visible=False),
                 format_only: bool = False,
                 outfile_prefix: Optional[str] = None,
                 collect_device: str = 'cpu',
                 prefix: Optional[str] = None,
<<<<<<< HEAD
                 saved_track_res_path: Optional[str] = None,
=======
>>>>>>> 74daec63
                 options_after_eval: dict = {}) -> None:
        super().__init__(collect_device=collect_device, prefix=prefix)
        self.metrics = metric if isinstance(metric, list) else [metric]
        assert not (
            'OPE' in self.metrics and 'VOT' in self.metrics
        ), 'We can not evaluate one tracking result on both OPE and '
        'VOT metrics since the track result on VOT mode '
        'may be not the true bbox coordinates.'
        self.metric_options = metric_options
        for metric in self.metrics:
            if metric not in self.allowed_metrics:
                raise KeyError(
                    f'metric should be in {str(self.allowed_metrics)}, '
                    f'but got {metric}.')
        for metric_option in self.metric_options:
            if metric_option not in self.allowed_metric_options:
                raise KeyError(
                    f'metric option should be in {str(self.allowed_metric_options)}, '  # noqa: E501
                    f'but got {metric_option}.')
        self.outfile_prefix = outfile_prefix
        self.format_only = format_only
        self.saved_track_res_path = saved_track_res_path
        self.options_after_eval = options_after_eval
        self.preds_per_video, self.gts_per_video = [], []
        self.frame_ids, self.visible_per_video = [], []

    def process(self, data_batch: dict, data_samples: Sequence[dict]) -> None:
        """Process one batch of data samples and predictions. The processed
        results should be stored in ``self.results``, which will be used to
        compute the metrics when all batches have been processed.

        Args:
            data_batch (dict): A batch of data from the dataloader.
            data_samples (Sequence[dict]): A batch of data samples that
                contain annotations and predictions.
        """
        for data_sample in data_samples:
            data_instance = data_sample['instances'][0]

            self.preds_per_video.append(
                data_sample['pred_track_instances']['bboxes'][0].cpu().numpy())
            if 'bbox' in data_instance:
                self.gts_per_video.append(data_instance['bbox'])
            else:
                assert self.format_only, 'If there is no ground truth '
                "bounding bbox, 'format_only' must be True"
            self.visible_per_video.append(data_instance['visible'])
            self.frame_ids.append(data_sample['frame_id'])

            if data_sample['frame_id'] == data_sample['video_length'] - 1:
                img_path_split = data_sample['img_path'].split(os.sep)
                # The ``img_path`` in LaSOT, OTB100 and VOT2018 have an extra
                # common directory outside the *.jpg file.
                video_name = img_path_split[-2] if img_path_split[-2] not in [
                    'img', 'color'
                ] else img_path_split[-3]
                result = dict(
                    video_name=video_name,
                    video_id=data_sample['video_id'],
                    video_size=(data_sample['ori_shape'][1],
                                data_sample['ori_shape'][0]),
                    frame_ids=deepcopy(self.frame_ids),
                    # Collect the annotations and predictions of this video.
                    # We don't convert the ``preds_per_video`` to
                    # ``np.ndarray`` since the track results in SOT may not the
                    # tracking box in EAO metrics.
                    pred_bboxes=deepcopy(self.preds_per_video),
                    gt_bboxes=np.array(self.gts_per_video, dtype=np.float32),
                    visible=np.array(self.visible_per_video, dtype=bool))

                self.frame_ids.clear()
                self.preds_per_video.clear()
                self.gts_per_video.clear()
                self.visible_per_video.clear()

                self.results.append(result)
                break

    def compute_metrics(self, results: List) -> Dict[str, float]:
        """Compute the metrics from processed results.

        Args:
            results (List): The processed results of all data. The elements of
                the list are the processed results of one video.

        Returns:
            Dict[str, float]: The computed metrics. The keys are the names of
            the metrics, and the values are corresponding results.
        """
        logger: MMLogger = MMLogger.get_current_instance()

        # 1. Convert the format of reuslts for evaluation.
        all_pred_bboxes, all_gt_bboxes = [], []
        all_video_names, all_video_sizes, all_visible = [], [], []
        for result in results:
            all_video_names.append(result['video_name'])
            all_video_sizes.append(result['video_size'])
            all_pred_bboxes.append(result['pred_bboxes'])
            all_gt_bboxes.append(result['gt_bboxes'])
            all_visible.append(result['visible'])

        if self.saved_track_res_path is not None:
            self.save_tracked_results(all_pred_bboxes, all_video_names,
                                      self.saved_track_res_path)

        # 2. Fromat-only (Optional)
        if self.format_only:
            self.save_formatted_results(all_pred_bboxes, all_video_names)
            return dict()

        # 3. Evaluation (Optional)
        eval_results = OrderedDict()
        for metric in self.metrics:
            logger.info(f'Evaluating {metric}...')

            if metric == 'OPE':
                if self.metric_options.get('only_eval_visible', False):
                    results_ope = eval_sot_ope(all_pred_bboxes, all_gt_bboxes,
                                               all_visible)
                else:
                    results_ope = eval_sot_ope(all_pred_bboxes, all_gt_bboxes)

                ori_success = results_ope.pop('ori_success')
                ori_norm_precision = results_ope.pop('ori_norm_precision')
                ori_precision = results_ope.pop('ori_precision')
                eval_results.update(results_ope)

                saved_file_path = self.options_after_eval.get(
                    'saved_eval_res_file', None)
                if saved_file_path is not None:
                    if not saved_file_path.endswith(
                        ('.json', '.yml', '.yaml', '.pkl')):  # noqa: E125
                        raise TypeError(
                            f'Unsupported file format: {saved_file_path}. '
                            'Please specify a json, yaml or pickle file.')
                    if 'tracker_name' not in self.options_after_eval:
                        logger.warning(
                            'Not specify tracker name in the '
                            'argument options_after_eval and use the default '
                            "tracker name: 'anonymous_tracker'")
                        tracker_name = 'anonymous_tracker'
                    else:
                        tracker_name = self.options_after_eval['tracker_name']
                    mkdir_or_exist(osp.dirname(saved_file_path))
                    ori_eval_res = {
                        tracker_name:
                        dict(
                            success=np.mean(ori_success, axis=0),
                            norm_precision=np.mean(ori_norm_precision, axis=0),
                            precision=np.mean(ori_precision, axis=0))
                    }
                    mmengine.dump(ori_eval_res, saved_file_path)
                    logger.info(
                        'save evaluation results with different thresholds in '
                        f"'{saved_file_path}'")

                if self.options_after_eval.get('eval_show_video_indices',
                                               None) is not None:
                    success_per_video = np.mean(ori_success, axis=1)
                    norm_precision_per_video = ori_norm_precision[:, 20]
                    precision_per_video = ori_precision[:, 20]

                    eval_show_results = format_video_level_show(
                        all_video_names, [
                            success_per_video, norm_precision_per_video,
                            precision_per_video
                        ],
                        sort_by_first_metric=True,
                        show_indices=self.
                        options_after_eval['eval_show_video_indices'])

                    logger.info('\n' + tabulate(
                        eval_show_results,
                        headers=[
                            'video_name', 'success', 'norm_precision',
                            'precision'
                        ]))

            elif metric == 'VOT':
                if 'interval' in self.metric_options:
                    interval = self.metric_options['interval']
                else:
                    interval = self.VOT_INTERVAL.get(
                        self.metric_options['dataset_type'], None)
                eao_scores = eval_sot_eao(
                    all_pred_bboxes,
                    all_gt_bboxes,
                    videos_wh=all_video_sizes,
                    interval=interval)
                eval_results.update(eao_scores)
                accuracy_robustness = eval_sot_accuracy_robustness(
                    all_pred_bboxes, all_gt_bboxes, videos_wh=all_video_sizes)
                eval_results.update(accuracy_robustness)

            else:
                raise KeyError(
                    f"metric '{metric}' is not supported. Please use the "
                    f'metric in {str(self.allowed_metrics)}')

        return eval_results

    def save_formatted_results_got10k(self, results: List[List[np.ndarray]],
                                      video_names: List[str],
                                      outfile_prefix: str):
        """Save the formatted results in TrackingNet dataset for evaluation on
        the test server.

        Args:
            results (List[List[np.ndarray]]): The formatted results.
            video_names (List[str]): The video names.
            outfile_prefix (str): The prefix of output files.
        """
        for result, video_name in zip(results, video_names):
            video_outfile_dir = osp.join(outfile_prefix, video_name)
            if not osp.isdir(video_outfile_dir):
                os.makedirs(video_outfile_dir, exist_ok=True)
            video_bbox_txt = osp.join(video_outfile_dir,
                                      '{}_001.txt'.format(video_name))
            video_time_txt = osp.join(video_outfile_dir,
                                      '{}_time.txt'.format(video_name))
            with open(video_bbox_txt,
                      'w') as f_bbox, open(video_time_txt, 'w') as f_time:

                for bbox in result:
                    bbox = [
                        str(f'{bbox[0]:.4f}'),
                        str(f'{bbox[1]:.4f}'),
                        str(f'{(bbox[2] - bbox[0]):.4f}'),
                        str(f'{(bbox[3] - bbox[1]):.4f}')
                    ]
                    line = ','.join(bbox) + '\n'
                    f_bbox.writelines(line)
                    # We don't record testing time, so we set a default
                    # time in order to test on the server.
                    f_time.writelines('0.0001\n')

    def save_formatted_results_trackingnet(self,
                                           results: List[List[np.ndarray]],
                                           video_names: List[str],
                                           outfile_prefix: str):
        """Save the formatted results in TrackingNet dataset for evaluation on
        the test server.

        Args:
            results (List[List[np.ndarray]]): The formatted results.
            video_names (List[str]): The video names.
            outfile_prefix (str): The prefix of output files.
        """
        for result, video_name in zip(results, video_names):
            video_txt = osp.join(outfile_prefix, f'{video_name}.txt')
            with open(video_txt, 'w') as f:
                for bbox in result:
                    bbox = [
                        str(f'{bbox[0]:.4f}'),
                        str(f'{bbox[1]:.4f}'),
                        str(f'{(bbox[2] - bbox[0]):.4f}'),
                        str(f'{(bbox[3] - bbox[1]):.4f}')
                    ]
                    line = ','.join(bbox) + '\n'
                    f.writelines(line)

    def save_formatted_results(self, results: List[List[np.ndarray]],
                               video_names: List[str]):
        """Save the formatted results for evaluation on the test server.

        Args:
            results (List[List[np.ndarray]]): The formatted results.
            video_names (List[str]): The video names.
        """
        logger: MMLogger = MMLogger.get_current_instance()

        # prepare saved dir
        if self.outfile_prefix is None:
            tmp_dir = tempfile.TemporaryDirectory()
            outfile_prefix = osp.join(tmp_dir.name, 'results')
        else:
            outfile_prefix = self.outfile_prefix

        if not osp.isdir(outfile_prefix):
            os.makedirs(outfile_prefix, exist_ok=True)

        dataset_type = self.metric_options.get('dataset_type', 'got10k')
        if dataset_type == 'got10k':
            self.save_formatted_results_got10k(results, video_names,
                                               outfile_prefix)
        elif dataset_type == 'trackingnet':
            self.save_formatted_results_trackingnet(results, video_names,
                                                    outfile_prefix)
        shutil.make_archive(outfile_prefix, 'zip', outfile_prefix)
        shutil.rmtree(outfile_prefix)
        logger.info(
            f'-------- The formatted results are stored in {outfile_prefix}.zip --------'  # noqa: E501
        )

    def save_tracked_results(self, results: List[List[np.ndarray]],
                             video_names: List[str], saved_path: str):
        """Save the tracked results.

        Args:
            results (List[List[np.ndarray]]): The tracked results.
            video_names (List[str]): The video names.
            saved_path (str): The saved path of tracked results.
        """
        logger: MMLogger = MMLogger.get_current_instance()

        if not osp.isdir(saved_path):
            os.makedirs(saved_path, exist_ok=True)

        self.save_formatted_results_trackingnet(results, video_names,
                                                saved_path)
        logger.info(
            f'-------- The whole tracked results are stored in the fold {saved_path}--------'  # noqa: E501
        )<|MERGE_RESOLUTION|>--- conflicted
+++ resolved
@@ -45,13 +45,9 @@
             metric names to disambiguate homonymous metrics of different
             evaluators. If prefix is not provided in the argument,
             self.default_prefix will be used instead. Defaults to None.
-<<<<<<< HEAD
         saved_track_res_path (Optional[str], optional): The saved path of
             tracked results. Defaults to None.
         options_after_eval (Optional[dict], optional): The options after
-=======
-        options_after_eval (dict, optional): The options after
->>>>>>> 74daec63
             evaluation. Defaults to {}. The usage is the following:
             ```
                 options_after_eval = dict(
@@ -76,10 +72,7 @@
                  outfile_prefix: Optional[str] = None,
                  collect_device: str = 'cpu',
                  prefix: Optional[str] = None,
-<<<<<<< HEAD
                  saved_track_res_path: Optional[str] = None,
-=======
->>>>>>> 74daec63
                  options_after_eval: dict = {}) -> None:
         super().__init__(collect_device=collect_device, prefix=prefix)
         self.metrics = metric if isinstance(metric, list) else [metric]
