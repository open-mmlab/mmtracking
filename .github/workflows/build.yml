--- conflicted
+++ resolved
@@ -72,11 +72,7 @@
     strategy:
       matrix:
         python-version: [3.7]
-<<<<<<< HEAD
-        torch: [1.3.1, 1.5.1+cu101, 1.7.1+cu101]
-=======
-        torch: [1.5.1+cu101, 1.7.1+cu101, 1.9.0+cu102]
->>>>>>> 3452ebd5
+        torch: [1.5.1+cu101, 1.7.1+cu101]
         include:
           - torch: 1.5.1+cu101
             torch_version: torch1.5.0
