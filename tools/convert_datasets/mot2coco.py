--- conflicted
+++ resolved
@@ -194,20 +194,15 @@
                         gt.update(id=ann_id, image_id=img_id)
                         outputs['annotations'].append(gt)
                         ann_id += 1
-<<<<<<< HEAD
-                if args.convert_det:
-                    dets = [np.array(img2dets[_frame_id])]
-                    detections['bbox_results'][img_name] = dets
-=======
                         if 'half' in subset:
                             f.writelines(
                                 f"{frame_id + 1},{gt['instance_id']},"
                                 f'{x1},{y1},{w},{h},'
                                 f"{int(gt['mot_score'])},{gt['mot_class_id']},"
                                 f"{gt['visibility']}\n")
-                dets = [np.array(img2dets[_frame_id])]
-                detections['bbox_results'][img_name] = dets
->>>>>>> ebf88a41
+                if args.convert_det:
+                    dets = [np.array(img2dets[_frame_id])]
+                    detections['bbox_results'][img_name] = dets
                 outputs['images'].append(image)
                 img_id += 1
             if 'half' in subset:
