--- conflicted
+++ resolved
@@ -35,11 +35,7 @@
             coco['categories'].append(dict(id=cls_id, name=cls))
 
         img_id, ann_id = 1, 1
-<<<<<<< HEAD
-        for vid_id, vid_name in enumerate(tqdm(vids)):
-=======
         for vid_id, vid_name in enumerate(tqdm(vids), 1):
->>>>>>> 26d5c7b5
             vid_infos = mmcv.load(osp.join(args.input, subset, vid_name))
             video = dict(id=vid_id, name=vid_infos[0]['video_name'])
             coco['videos'].append(video)
