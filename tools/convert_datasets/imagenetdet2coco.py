--- conflicted
+++ resolved
@@ -48,11 +48,7 @@
     img_list = osp.join(ann_dir, 'Lists/DET_train_30classes.txt')
     xml_dir = osp.join(ann_dir, 'Annotations/DET/')
     img_list = mmcv.list_from_file(img_list)
-<<<<<<< HEAD
-    for img_id, img_info in tqdm(enumerate(img_list), 1):
-=======
-    for img_id, img_info in tqdm(enumerate(img_list, 1)):
->>>>>>> 26d5c7b5
+    for img_id, img_info in enumerate(tqdm(img_list), 1):
         img_info = img_info.split(' ')
         xml_name = osp.join(xml_dir, f'{img_info[0]}.xml')
         # parse XML annotation file
