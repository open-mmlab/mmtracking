--- conflicted
+++ resolved
@@ -14,11 +14,7 @@
 }
 ```
 
-<<<<<<< HEAD
-## Results and models on datasets
-=======
 ## Results and models
->>>>>>> ec7a2e36
 
 ### LaSOT
 
@@ -38,15 +34,6 @@
 
 We observe around xxx points fluctuations in Success and xxx points fluctuations in Norm percision. We provide the best model with its configuration and training log.
 
-<<<<<<< HEAD
-|    Dataset     |    Backbone     |  Style  | Lr schd | Mem (GB) | Inf time (fps) | Success | Norm precision | Config | Download |
-| :-------------: | :-------------: | :-----: | :-----: | :------: | :------------: | :----: | :----: | :------: | :--------: |
-|   LaSOT      |    R-50    |  -  |   20e    | 7.54        | 50.0              | 49.9 | 57.9 | [config](siamese_rpn_r50_1x_lasot.py) | [model](https://download.openmmlab.com/mmtracking/sot/siamese_rpn/siamese_rpn_r50_1x_lasot/siamese_rpn_r50_1x_lasot_20201218_051019-3c522eff.pth) &#124; [log](https://download.openmmlab.com/mmtracking/sot/siamese_rpn/siamese_rpn_r50_1x_lasot/siamese_rpn_r50_1x_lasot_20201218_051019.log.json) |
-|   UAV123     |    R-50    |  -  |   20e    | 7.54        | 50.0              | 61.8 | 77.3 | [config](siamese_rpn_r50_1x_nav.py) | [model](https://download.openmmlab.com/mmtracking/sot/siamese_rpn/siamese_rpn_r50_1x_lasot/siamese_rpn_r50_1x_lasot_20201218_051019-3c522eff.pth) &#124; [log](https://download.openmmlab.com/mmtracking/sot/siamese_rpn/siamese_rpn_r50_1x_lasot/siamese_rpn_r50_1x_lasot_20201218_051019.log.json) |
-|   OTB100     |    R-50    |  -  |   20e    | 7.54        | 50.0              | 66.3 | 83.8 | [config](siamese_rpn_r50_1x_nav.py) | [model]() &#124; [log]() |
-|   TrackingNet     |    R-50    |  -  |   20e    | 7.54        | 50.0              | 70.6 | 77.6 | [config](siamese_rpn_r50_1x_trackingnet.py) | [model](https://download.openmmlab.com/mmtracking/sot/siamese_rpn/siamese_rpn_r50_1x_lasot/siamese_rpn_r50_1x_lasot_20201218_051019-3c522eff.pth) &#124; [log]() |
-=======
 |    Backbone     |  Style  | Lr schd | Mem (GB) | Inf time (fps) | Success | Norm precision | Config | Download |
 | :-------------: | :-----: | :-----: | :------: | :------------: | :----: | :----: | :------: | :--------: |
-|    R-50    |  -  |   20e    | 7.54     | -              | 61.8 | 77.3 | [config](siamese_rpn_r50_1x_uav123.py) | [model](https://download.openmmlab.com/mmtracking/sot/siamese_rpn/siamese_rpn_r50_1x_lasot/siamese_rpn_r50_1x_lasot_20201218_051019-3c522eff.pth) &#124; [log](https://download.openmmlab.com/mmtracking/sot/siamese_rpn/siamese_rpn_r50_1x_lasot/siamese_rpn_r50_1x_lasot_20201218_051019.log.json) |
->>>>>>> ec7a2e36
+|    R-50    |  -  |   20e    | 7.54     | -              | 61.8 | 77.3 | [config](siamese_rpn_r50_1x_uav123.py) | [model](https://download.openmmlab.com/mmtracking/sot/siamese_rpn/siamese_rpn_r50_1x_lasot/siamese_rpn_r50_1x_lasot_20201218_051019-3c522eff.pth) &#124; [log](https://download.openmmlab.com/mmtracking/sot/siamese_rpn/siamese_rpn_r50_1x_lasot/siamese_rpn_r50_1x_lasot_20201218_051019.log.json) |