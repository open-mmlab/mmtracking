_base_ = ['../../_base_/default_runtime.py']

<<<<<<< HEAD
randomness = dict(seed=1, deterministic=False)

=======
randomness = dict(seed=1, deterministic=True)
>>>>>>> 2d02bbeb
find_unused_parameters = True
crop_size = 511
exemplar_size = 127
search_size = 255

# model settings
model = dict(
    type='SiamRPN',
    data_preprocessor=dict(type='TrackDataPreprocessor'),
    backbone=dict(
        type='SOTResNet',
        depth=50,
        out_indices=(1, 2, 3),
        frozen_stages=4,
        strides=(1, 2, 1, 1),
        dilations=(1, 1, 2, 4),
        norm_eval=True,
        init_cfg=dict(
            type='Pretrained',
            checkpoint=  # noqa: E251
            'https://download.openmmlab.com/mmtracking/pretrained_weights/sot_resnet50.model'  # noqa: E501
        )),
    neck=dict(
        type='mmdet.ChannelMapper',
        in_channels=[512, 1024, 2048],
        out_channels=256,
        kernel_size=1,
        norm_cfg=dict(type='BN'),
        act_cfg=None),
    head=dict(
        type='SiameseRPNHead',
        anchor_generator=dict(
            type='SiameseRPNAnchorGenerator',
            strides=[8],
            ratios=[0.33, 0.5, 1, 2, 3],
            scales=[8]),
        in_channels=[256, 256, 256],
        weighted_sum=True,
        bbox_coder=dict(
            type='mmdet.DeltaXYWHBBoxCoder',
            target_means=[0., 0., 0., 0.],
            target_stds=[1., 1., 1., 1.]),
        loss_cls=dict(
            type='mmdet.CrossEntropyLoss', reduction='sum', loss_weight=1.0),
        loss_bbox=dict(type='mmdet.L1Loss', reduction='sum', loss_weight=1.2)),
    train_cfg=dict(
        rpn=dict(
            assigner=dict(
                type='mmdet.MaxIoUAssigner',
                pos_iou_thr=0.6,
                neg_iou_thr=0.3,
                min_pos_iou=0.6,
                match_low_quality=False,
                iou_calculator=dict(type='mmdet.BboxOverlaps2D')),
            sampler=dict(
                type='mmdet.RandomSampler',
                num=64,
                pos_fraction=0.25,
                add_gt_as_proposals=False),
            num_neg=16,
            exemplar_size=exemplar_size,
            search_size=search_size)),
    test_cfg=dict(
        exemplar_size=exemplar_size,
        search_size=search_size,
        context_amount=0.5,
        center_size=7,
        rpn=dict(penalty_k=0.05, window_influence=0.42, lr=0.38)))

# data pipeline
data_root = 'data/'
train_pipeline = [
    dict(
        type='PairSampling',
        frame_range=100,
        pos_prob=0.8,
        filter_template_img=False),
    dict(
        type='TransformBroadcaster',
        share_random_params=False,
        transforms=[
            dict(type='LoadImageFromFile'),
            dict(type='LoadTrackAnnotations', with_instance_id=False),
            dict(
                type='CropLikeSiamFC',
                context_amount=0.5,
                exemplar_size=exemplar_size,
                crop_size=crop_size)
        ]),
    dict(
        type='SeqShiftScaleAug',
        target_size=[exemplar_size, search_size],
        shift=[4, 64],
        scale=[0.05, 0.18]),
    dict(type='SeqColorAug', prob=[1.0, 1.0]),
    dict(type='SeqBlurAug', prob=[0.0, 0.2]),
    dict(type='PackTrackInputs', ref_prefix='search', num_template_frames=1)
]

# dataloader
train_dataloader = dict(
    batch_size=28,
    num_workers=4,
    persistent_workers=True,
    sampler=dict(type='QuotaSampler', samples_per_epoch=600000),
    dataset=dict(
        type='RandomSampleConcatDataset',
        dataset_sampling_weights=[0.25, 0.2, 0.55],
        datasets=[
            dict(
                type='SOTImageNetVIDDataset',
                data_root=data_root,
                ann_file='ILSVRC/annotations/imagenet_vid_train.json',
                data_prefix=dict(img_path='ILSVRC/Data/VID'),
                pipeline=train_pipeline,
                test_mode=False),
            dict(
                type='SOTCocoDataset',
                data_root=data_root,
                ann_file='coco/annotations/instances_train2017.json',
                data_prefix=dict(img_path='coco/train2017'),
                pipeline=train_pipeline,
                test_mode=False),
            dict(
                type='SOTCocoDataset',
                data_root=data_root,
                ann_file='ILSVRC/annotations/imagenet_det_30plus1cls.json',
                data_prefix=dict(img_path='ILSVRC/Data/DET'),
                pipeline=train_pipeline,
                test_mode=False)
        ]))

# runner loop
train_cfg = dict(
    type='EpochBasedTrainLoop', max_epochs=20, val_begin=10, val_interval=1)

# learning policy
param_scheduler = [
    dict(
        type='SiamRPNExpLR',
        start_factor=0.2,
        end_factor=1.0,
        by_epoch=True,
        begin=0,
        end=5,
        endpoint=False),
    dict(
        type='SiamRPNExpLR',
        start_factor=1.0,
        end_factor=0.1,
        by_epoch=True,
        begin=5,
        end=20,
        endpoint=True)
]

# optimizer
optim_wrapper = dict(
    type='OptimWrapper',
    optimizer=dict(type='SGD', lr=0.005, momentum=0.9, weight_decay=0.0001),
    clip_grad=dict(max_norm=10.0, norm_type=2),
    paramwise_cfg=dict(
        custom_keys=dict(backbone=dict(lr_mult=0.1, decay_mult=1.0))))

custom_hooks = [
    dict(
        type='SiamRPNBackboneUnfreezeHook',
        backbone_start_train_epoch=10,
        backbone_train_layers=['layer2', 'layer3', 'layer4'])
]<|MERGE_RESOLUTION|>--- conflicted
+++ resolved
@@ -1,11 +1,6 @@
 _base_ = ['../../_base_/default_runtime.py']
 
-<<<<<<< HEAD
-randomness = dict(seed=1, deterministic=False)
-
-=======
 randomness = dict(seed=1, deterministic=True)
->>>>>>> 2d02bbeb
 find_unused_parameters = True
 crop_size = 511
 exemplar_size = 127
