--- conflicted
+++ resolved
@@ -125,15 +125,10 @@
         std=[58.395, 57.12, 57.375],
         to_rgb=True),
     dict(type='CheckDataValidity', stride=16),
-<<<<<<< HEAD
-    dict(type='VideoCollect', keys=['img', 'gt_bboxes', 'att_mask'],
-    meta_keys=('valid')),
-=======
     dict(
         type='VideoCollect',
         keys=['img', 'gt_bboxes', 'gt_labels', 'att_mask'],
         meta_keys=('valid')),
->>>>>>> 6bfbb44f
     dict(type='ConcatVideoTripleReferences'),
     dict(type='SeqDefaultFormatBundle', ref_prefix='search')
 ]
